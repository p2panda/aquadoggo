[package]
name = "aquadoggo"
version = "0.2.0"
authors = [
    "sophiiistika <sophiiistika@mailbox.org>",
    "adz <x1d@adz.garden>",
    "sandreae <contact@samandreae.com>",
    "cafca <cafca@001.land>",
]
description = "Embeddable p2p network node"
license = "AGPL-3.0-or-later"
repository = "https://github.com/p2panda/aquadoggo"
readme = "README.md"
edition = "2018"

[dependencies]
anyhow = "1.0.43"
arrayvec = "0.5.2"
async-trait = "0.1.53"
async-graphql = "3.0.38"
async-graphql-axum = "3.0.35"
axum = "0.5.1"
bamboo-rs-core-ed25519-yasmf = "0.1.1"
deadqueue = { version = "0.2.2", default-features = false, features = [
    "unlimited",
] }
directories = "3.0.2"
envy = "0.4.2"
graphql_client = "0.10"
hex = "0.4.3"
lipmaa-link = "0.2.2"
log = "0.4.14"
lru = "0.7.5"
mockall = "0.11.0"
mockall_double = "0.3.0"
openssl-probe = "0.1.4"
# We can not publish the `aquadoggo` crate yet, since `p2panda-rs` is an
# unpublished dependency.
<<<<<<< HEAD
# @TODO: This points at a WIP branch in p2panda_rs which is used as long as things are slightly unstable
p2panda-rs = { path="../../p2panda/p2panda-rs" }
=======
p2panda-rs = { git = "https://github.com/p2panda/p2panda", branch = "main" }
>>>>>>> 72df98be
rand = "0.8.4"
serde = { version = "1.0.130", features = ["derive"] }
serde_json = "1.0.67"
sqlformat = "0.1.7"
sqlx = { version = "0.5.7", features = [
    "all-databases",
    "runtime-async-std-rustls",
] }
thiserror = "1.0.29"
tokio = { version = "1.17.0", features = [
    "macros",
    "net",
    "rt",
    "rt-multi-thread",
    "sync",
    "time",
] }
tower-http = { version = "0.2.4", default-features = false, features = [
    "cors",
] }
triggered = "0.1.2"
<<<<<<< HEAD
apollo-parser = "0.2.6"
sea-query = "0.24.6"
async-recursion = "1.0.0"
=======
futures = "0.3.21"
>>>>>>> 72df98be

[dev-dependencies]
hyper = "0.14.17"
http = "0.2.6"
reqwest = { version = "0.11.9", default-features = false, features = [
    "json",
    "stream",
] }
rstest = "0.12.0"
rstest_reuse = "0.1.3"
tower-service = "0.3.1"
tower = "0.4.12"
p2panda-rs = { git = "https://github.com/p2panda/p2panda", branch = "main", features = [
    "testing",
] }<|MERGE_RESOLUTION|>--- conflicted
+++ resolved
@@ -36,12 +36,7 @@
 openssl-probe = "0.1.4"
 # We can not publish the `aquadoggo` crate yet, since `p2panda-rs` is an
 # unpublished dependency.
-<<<<<<< HEAD
-# @TODO: This points at a WIP branch in p2panda_rs which is used as long as things are slightly unstable
-p2panda-rs = { path="../../p2panda/p2panda-rs" }
-=======
-p2panda-rs = { git = "https://github.com/p2panda/p2panda", branch = "main" }
->>>>>>> 72df98be
+p2panda-rs = { git = "https://github.com/p2panda/p2panda", branch = "schema-service-2" }
 rand = "0.8.4"
 serde = { version = "1.0.130", features = ["derive"] }
 serde_json = "1.0.67"
@@ -63,13 +58,10 @@
     "cors",
 ] }
 triggered = "0.1.2"
-<<<<<<< HEAD
 apollo-parser = "0.2.6"
 sea-query = "0.24.6"
 async-recursion = "1.0.0"
-=======
 futures = "0.3.21"
->>>>>>> 72df98be
 
 [dev-dependencies]
 hyper = "0.14.17"
@@ -82,6 +74,6 @@
 rstest_reuse = "0.1.3"
 tower-service = "0.3.1"
 tower = "0.4.12"
-p2panda-rs = { git = "https://github.com/p2panda/p2panda", branch = "main", features = [
+p2panda-rs = { git = "https://github.com/p2panda/p2panda", branch = "schema-service-2", features = [
     "testing",
 ] }