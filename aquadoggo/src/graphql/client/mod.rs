--- conflicted
+++ resolved
@@ -1,12 +1,7 @@
 // SPDX-License-Identifier: AGPL-3.0-or-later
 
 mod mutation;
-<<<<<<< HEAD
-pub(crate) mod query;
-mod request;
-=======
 mod query;
->>>>>>> fe2a9146
 mod response;
 
 pub use mutation::ClientMutationRoot;
