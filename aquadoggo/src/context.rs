// SPDX-License-Identifier: AGPL-3.0-or-later

use std::ops::Deref;
use std::sync::Arc;

use crate::config::Configuration;
use crate::db::provider::SqlStorage;
<<<<<<< HEAD
use crate::graphql::{build_root_schema, RootSchema};
use crate::schema_service::SchemaService;
=======
>>>>>>> 72df98be

/// Inner data shared across all services.
#[derive(Debug)]
pub struct Data {
    /// Node configuration.
    pub config: Configuration,

    /// Storage provider with database connection pool.
    pub store: SqlStorage,
<<<<<<< HEAD

    /// Schema service provides access to all schemas registered on this node.
    pub schema_service: SchemaService<SqlStorage>,

    /// Static GraphQL schema.
    pub graphql_schema: RootSchema,
}

impl Data {
    /// Initialize new data instance with shared database connection pool.
    pub async fn new(store: SqlStorage, config: Configuration) -> Self {
        let schema_service = SchemaService::new(store.clone());
        let graphql_schema = build_root_schema(store.clone(), schema_service.clone())
            .await
            .unwrap();

        Self {
            config,
            store,
            schema_service,
            graphql_schema,
        }
=======
}

impl Data {
    pub fn new(store: SqlStorage, config: Configuration) -> Self {
        Self { config, store }
>>>>>>> 72df98be
    }
}

/// Data shared across all services.
#[derive(Debug)]
pub struct Context(pub Arc<Data>);

impl Context {
    /// Returns a new instance of `Context`.
    pub async fn new(store: SqlStorage, config: Configuration) -> Self {
        Self(Arc::new(Data::new(store, config).await))
    }
}

impl Clone for Context {
    fn clone(&self) -> Self {
        Self(self.0.clone())
    }
}

impl Deref for Context {
    type Target = Data;

    fn deref(&self) -> &Self::Target {
        self.0.as_ref()
    }
}<|MERGE_RESOLUTION|>--- conflicted
+++ resolved
@@ -5,11 +5,6 @@
 
 use crate::config::Configuration;
 use crate::db::provider::SqlStorage;
-<<<<<<< HEAD
-use crate::graphql::{build_root_schema, RootSchema};
-use crate::schema_service::SchemaService;
-=======
->>>>>>> 72df98be
 
 /// Inner data shared across all services.
 #[derive(Debug)]
@@ -19,36 +14,11 @@
 
     /// Storage provider with database connection pool.
     pub store: SqlStorage,
-<<<<<<< HEAD
-
-    /// Schema service provides access to all schemas registered on this node.
-    pub schema_service: SchemaService<SqlStorage>,
-
-    /// Static GraphQL schema.
-    pub graphql_schema: RootSchema,
-}
-
-impl Data {
-    /// Initialize new data instance with shared database connection pool.
-    pub async fn new(store: SqlStorage, config: Configuration) -> Self {
-        let schema_service = SchemaService::new(store.clone());
-        let graphql_schema = build_root_schema(store.clone(), schema_service.clone())
-            .await
-            .unwrap();
-
-        Self {
-            config,
-            store,
-            schema_service,
-            graphql_schema,
-        }
-=======
 }
 
 impl Data {
     pub fn new(store: SqlStorage, config: Configuration) -> Self {
         Self { config, store }
->>>>>>> 72df98be
     }
 }
 
@@ -58,8 +28,8 @@
 
 impl Context {
     /// Returns a new instance of `Context`.
-    pub async fn new(store: SqlStorage, config: Configuration) -> Self {
-        Self(Arc::new(Data::new(store, config).await))
+    pub fn new(store: SqlStorage, config: Configuration) -> Self {
+        Self(Arc::new(Data::new(store, config)))
     }
 }
 
