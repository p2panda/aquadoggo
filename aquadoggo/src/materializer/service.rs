// SPDX-License-Identifier: AGPL-3.0-or-later

use anyhow::Result;
use log::debug;
use p2panda_rs::storage_provider::traits::OperationStore;
use tokio::task;

use crate::bus::{ServiceMessage, ServiceSender};
use crate::context::Context;
use crate::manager::Shutdown;
use crate::materializer::tasks::{dependency_task, reduce_task, schema_task};
use crate::materializer::worker::{Factory, Task, TaskStatus};
use crate::materializer::TaskInput;

/// Capacity of the internal broadcast channels used inside the worker factory.
///
/// This gives an upper bound to maximum status messages and incoming tasks being moved into worker
/// queues the channels can handle at once.
const CHANNEL_CAPACITY: usize = 1024;

/// The materializer service waits for incoming new operations to transform them into actual useful
/// application- and system data, like document views or schemas.
///
/// Internally the service uses a task queue which gives us the right architecture to deal with
/// operations coming in random order and avoid race-conditions which would occur otherwise when
/// working on the same data in separate threads.
pub async fn materializer_service(
    context: Context,
    shutdown: Shutdown,
    tx: ServiceSender,
) -> Result<()> {
    // Create worker factory with task queue
    let pool_size = context.config.worker_pool_size as usize;
    let mut factory = Factory::<TaskInput, Context>::new(context.clone(), CHANNEL_CAPACITY);

    // Register worker functions in factory
    factory.register("reduce", pool_size, reduce_task);
    factory.register("dependency", pool_size, dependency_task);
    factory.register("schema", pool_size, schema_task);

    // Get a listener for error signal from factory
    let on_error = factory.on_error();

    // Subscribe to status changes of tasks
    let mut on_task_status_change = factory.on_task_status_change();
    let store = context.store.clone();

    // Keep track of status changes and persist it in the database. This allows us to pick up
    // uncompleted tasks next time we start the node.
    let status_handle = task::spawn(async move {
        loop {
            match on_task_status_change.recv().await {
                Ok(TaskStatus::Pending(task)) => {
                    store
                        .insert_task(&task)
                        .await
                        .expect("Failed inserting pending task into database");
                }
                Ok(TaskStatus::Completed(task)) => {
                    store
                        .remove_task(&task)
                        .await
                        .expect("Failed removing completed task from database");
                }
                Err(err) => {
                    panic!("Failed receiving task status updates: {}", err)
                }
            }
        }
    });

    // Reschedule tasks from last time which did not complete
    let tasks = context
        .store
        .get_tasks()
        .await
        .expect("Failed retreiving pending tasks from database");

    debug!("Dispatch {} pending tasks from last runtime", tasks.len());

    tasks.iter().for_each(|task| {
        factory.queue(task.to_owned());
    });

    // Subscribe to communication bus
    let mut rx = tx.subscribe();

    // Listen to incoming new entries and operations and move them into task queue
    let handle = task::spawn(async move {
        while let Ok(ServiceMessage::NewOperation(operation_id)) = rx.recv().await {
            // Resolve document id of regarding operation
            match context
                .store
                .get_document_by_operation_id(&operation_id)
                .await
                .unwrap_or_else(|_| {
                    panic!(
                        "Failed database query when retreiving document for operation_id {}",
                        operation_id
                    )
                }) {
                Some(document_id) => {
                    // Dispatch "reduce" task which will materialize the regarding document
                    factory.queue(Task::new("reduce", TaskInput::new(Some(document_id), None)));
                }
                None => {
                    // Panic when we couldn't find the regarding document in the database. We can
                    // safely assure that this is due to a critical bug affecting the database
                    // integrity. Panicking here will close `handle` and by that signal a node
                    // shutdown.
                    panic!("Could not find document for operation_id {}", operation_id);
                }
            }
        }
    });

    // Wait until we received the application shutdown signal or handle closed
    tokio::select! {
        _ = handle => (),
        _ = status_handle => (),
        _ = shutdown => {
            // @TODO: Wait until all pending tasks have been completed during graceful shutdown.
            // Related issue: https://github.com/p2panda/aquadoggo/issues/164
        },
        _ = on_error => (),
    }

    Ok(())
}

#[cfg(test)]
mod tests {
    use std::time::Duration;

    use p2panda_rs::document::DocumentViewId;
    use p2panda_rs::identity::KeyPair;
    use p2panda_rs::operation::{
        AsVerifiedOperation, Operation, OperationValue, PinnedRelation, PinnedRelationList,
        Relation, RelationList,
    };
    use p2panda_rs::storage_provider::traits::OperationStore;
    use p2panda_rs::test_utils::constants::TEST_SCHEMA_ID;
    use p2panda_rs::test_utils::fixtures::{
        key_pair, operation, operation_fields, random_document_id, random_operation_id,
    };
    use rstest::rstest;
    use tokio::sync::broadcast;
    use tokio::task;

    use crate::context::Context;
    use crate::db::stores::test_utils::{send_to_store, test_db, TestDatabase, TestDatabaseRunner};
    use crate::db::traits::DocumentStore;
    use crate::materializer::{Task, TaskInput};
    use crate::schema::SchemaProvider;
    use crate::Configuration;

    use super::materializer_service;

    #[rstest]
    fn materialize_document_from_bus(
        #[from(test_db)]
<<<<<<< HEAD
        #[with(
            1,
            1,
            false,
            TEST_SCHEMA_ID.parse().unwrap(),
            vec![("name", OperationValue::Text("panda".into()))]
        )]
=======
        #[with(1, 1, 1, false, TEST_SCHEMA_ID.parse().unwrap(), vec![("name", OperationValue::Text("panda".into()))])]
>>>>>>> fe2a9146
        runner: TestDatabaseRunner,
    ) {
        runner.with_db_teardown(|db: TestDatabase| async move {
            // Identify document and operation which was inserted for testing
            let document_id = db.test_data.documents.first().unwrap();
            let verified_operation = db
                .store
                .get_operations_by_document_id(document_id)
                .await
                .unwrap()
                .first()
                .unwrap()
                .to_owned();

            // We expect that the database does not contain any materialized document yet
            assert!(db
                .store
                .get_document_by_id(document_id)
                .await
                .unwrap()
                .is_none());

            // Prepare arguments for service
            let context = Context::new(
                db.store.clone(),
                Configuration::default(),
                SchemaProvider::default(),
            );
            let shutdown = task::spawn(async {
                loop {
                    // Do this forever .. this means that the shutdown handler will never resolve
                    tokio::time::sleep(Duration::from_millis(100)).await;
                }
            });
            let (tx, _) = broadcast::channel(1024);

            // Start materializer service
            let tx_clone = tx.clone();
            let handle = tokio::spawn(async move {
                materializer_service(context, shutdown, tx_clone)
                    .await
                    .unwrap();
            });

            // Wait for service to be ready ..
            tokio::time::sleep(Duration::from_millis(50)).await;

            // Send a message over the bus which kicks in materialization
            tx.send(crate::bus::ServiceMessage::NewOperation(
                verified_operation.operation_id().to_owned(),
            ))
            .unwrap();

            // Wait a little bit for work being done ..
            tokio::time::sleep(Duration::from_millis(100)).await;

            // Make sure the service did not crash and is still running
            assert_eq!(handle.is_finished(), false);

            // Check database for materialized documents
            let document = db
                .store
                .get_document_by_id(document_id)
                .await
                .unwrap()
                .expect("We expect that the document is `Some`");
            assert_eq!(document.id().as_str(), document_id.as_str());
            assert_eq!(
                document.fields().get("name").unwrap().value().to_owned(),
                OperationValue::Text("panda".into())
            );
        });
    }

    #[rstest]
    fn materialize_document_from_last_runtime(
        #[from(test_db)]
<<<<<<< HEAD
        #[with(
            1,
            1,
            false,
            TEST_SCHEMA_ID.parse().unwrap(),
            vec![("name", OperationValue::Text("panda".into()))]
        )]
=======
        #[with(1, 1, 1, false, TEST_SCHEMA_ID.parse().unwrap(), vec![("name", OperationValue::Text("panda".into()))])]
>>>>>>> fe2a9146
        runner: TestDatabaseRunner,
    ) {
        runner.with_db_teardown(|db: TestDatabase| async move {
            // Identify document and operation which was inserted for testing
            let document_id = db.test_data.documents.first().unwrap();

            // Store a pending "reduce" task from last runtime in the database so it gets picked up by
            // the materializer service
            db.store
                .insert_task(&Task::new(
                    "reduce",
                    TaskInput::new(Some(document_id.to_owned()), None),
                ))
                .await
                .unwrap();

            // Prepare arguments for service
            let context = Context::new(
                db.store.clone(),
                Configuration::default(),
                SchemaProvider::default(),
            );
            let shutdown = task::spawn(async {
                loop {
                    // Do this forever .. this means that the shutdown handler will never resolve
                    tokio::time::sleep(Duration::from_millis(100)).await;
                }
            });
            let (tx, _) = broadcast::channel(1024);

            // Start materializer service
            let tx_clone = tx.clone();
            let handle = tokio::spawn(async move {
                materializer_service(context, shutdown, tx_clone)
                    .await
                    .unwrap();
            });

            // Wait for service to be done .. it should materialize the document since it was waiting
            // as a "pending" task in the database
            tokio::time::sleep(Duration::from_millis(100)).await;

            // Make sure the service did not crash and is still running
            assert_eq!(handle.is_finished(), false);

            // Check database for materialized documents
            let document = db
                .store
                .get_document_by_id(document_id)
                .await
                .unwrap()
                .expect("We expect that the document is `Some`");
            assert_eq!(document.id().as_str(), document_id.as_str());
            assert_eq!(
                document.fields().get("name").unwrap().value().to_owned(),
                OperationValue::Text("panda".into())
            );
        });
    }

    #[rstest]
    fn materialize_update_document(
        #[from(test_db)]
        #[with(1, 1, 1, false, TEST_SCHEMA_ID.parse().unwrap(), vec![("name", OperationValue::Text("panda".into()))])]
        runner: TestDatabaseRunner,
    ) {
        // Prepare database which inserts data for one document
        runner.with_db_teardown(|db: TestDatabase| async move {
            // Identify key_[air, document and operation which was inserted for testing
            let key_pair = db.test_data.key_pairs.first().unwrap();
            let document_id = db.test_data.documents.first().unwrap();
            let verified_operation = db
                .store
                .get_operations_by_document_id(document_id)
                .await
                .unwrap()
                .first()
                .unwrap()
                .to_owned();

            // Prepare arguments for service
            let context = Context::new(
                db.store.clone(),
                Configuration::default(),
                SchemaProvider::default(),
            );
            let shutdown = task::spawn(async {
                loop {
                    // Do this forever .. this means that the shutdown handler will never resolve
                    tokio::time::sleep(Duration::from_millis(100)).await;
                }
            });
            let (tx, _) = broadcast::channel(1024);

            // Start materializer service
            let tx_clone = tx.clone();
            let handle = tokio::spawn(async move {
                materializer_service(context, shutdown, tx_clone)
                    .await
                    .unwrap();
            });

            // Wait for service to be ready ..
            tokio::time::sleep(Duration::from_millis(50)).await;

            // Send a message over the bus which kicks in materialization
            tx.send(crate::bus::ServiceMessage::NewOperation(
                verified_operation.operation_id().to_owned(),
            ))
            .unwrap();

            // Wait a little bit for work being done ..
            tokio::time::sleep(Duration::from_millis(50)).await;

            // Then straight away publish an UPDATE on this document and send it over the bus too.
            let (entry_encoded, _) = send_to_store(
                &db.store,
                &operation(
                    Some(operation_fields(vec![(
                        "name",
                        OperationValue::Text("panda123".into()),
                    )])),
                    Some(verified_operation.operation_id().to_owned().into()),
                    Some(TEST_SCHEMA_ID.parse().unwrap()),
                ),
                Some(document_id),
                key_pair,
            )
            .await;

            // Send a message over the bus which kicks in materialization
            tx.send(crate::bus::ServiceMessage::NewOperation(
                entry_encoded.hash().into(),
            ))
            .unwrap();

            // Wait a little bit for work being done ..
            tokio::time::sleep(Duration::from_millis(50)).await;

            // Make sure the service did not crash and is still running
            assert_eq!(handle.is_finished(), false);

            // Check database for materialized documents
            let document = db
                .store
                .get_document_by_id(document_id)
                .await
                .unwrap()
                .expect("We expect that the document is `Some`");
            assert_eq!(document.id(), &entry_encoded.hash().into());
            assert_eq!(
                document.fields().get("name").unwrap().value().to_owned(),
                OperationValue::Text("panda123".into())
            );
        });
    }

    #[rstest]
    #[case(
        operation(Some(operation_fields(vec![(
            "relation",
            OperationValue::Relation(Relation::new(
                random_document_id(),
            )),
        )])), None, None)
    )]
    #[case(
        operation(Some(operation_fields(vec![(
            "pinned_relation",
            OperationValue::PinnedRelation(PinnedRelation::new(
                DocumentViewId::new(&[random_operation_id(), random_operation_id()]).unwrap(),
            )),
        )])), None, None)
    )]
    #[case(
        operation(Some(operation_fields(vec![(
            "relation_list",
            OperationValue::RelationList(RelationList::new(
                vec![
                    random_document_id(),
                    random_document_id(),
                    random_document_id()
                ],
            )),
        )])), None, None)
    )]
    #[case(
        operation(Some(operation_fields(vec![(
            "pinned_relation_list",
            OperationValue::PinnedRelationList(PinnedRelationList::new(
                vec![
                    DocumentViewId::new(&[random_operation_id(), random_operation_id()]).unwrap(),
                    DocumentViewId::new(&[random_operation_id(), random_operation_id(), random_operation_id()]).unwrap()
                ],
            )),
        )])), None, None)
    )]
    fn materialize_complex_documents(
        #[from(test_db)]
        #[with(0, 0, 0)]
        runner: TestDatabaseRunner,
        #[case] operation: Operation,
        key_pair: KeyPair,
    ) {
        // Prepare empty database
        runner.with_db_teardown(|db: TestDatabase| async move {
            // Prepare arguments for service
            let context = Context::new(
                db.store.clone(),
                Configuration::default(),
                SchemaProvider::default(),
            );
            let shutdown = task::spawn(async {
                loop {
                    // Do this forever .. this means that the shutdown handler will never resolve
                    tokio::time::sleep(Duration::from_millis(100)).await;
                }
            });
            let (tx, _) = broadcast::channel(1024);

            // Start materializer service
            let tx_clone = tx.clone();
            let handle = tokio::spawn(async move {
                materializer_service(context, shutdown, tx_clone)
                    .await
                    .unwrap();
            });

            // Wait for service to be ready ..
            tokio::time::sleep(Duration::from_millis(50)).await;

            // Then straight away publish a CREATE operation and send it to the bus.
            let (entry_encoded, _) = send_to_store(&db.store, &operation, None, &key_pair).await;

            // Send a message over the bus which kicks in materialization
            tx.send(crate::bus::ServiceMessage::NewOperation(
                entry_encoded.hash().into(),
            ))
            .unwrap();

            // Wait a little bit for work being done ..
            tokio::time::sleep(Duration::from_millis(100)).await;

            // Make sure the service did not crash and is still running
            assert_eq!(handle.is_finished(), false);

            // Check database for materialized documents
            let document = db
                .store
                .get_document_by_id(&entry_encoded.hash().into())
                .await
                .unwrap()
                .expect("We expect that the document is `Some`");
            assert_eq!(document.id(), &entry_encoded.hash().into());
        });
    }
}<|MERGE_RESOLUTION|>--- conflicted
+++ resolved
@@ -159,19 +159,17 @@
     #[rstest]
     fn materialize_document_from_bus(
         #[from(test_db)]
-<<<<<<< HEAD
         #[with(
+            1,
             1,
             1,
             false,
             TEST_SCHEMA_ID.parse().unwrap(),
             vec![("name", OperationValue::Text("panda".into()))]
         )]
-=======
-        #[with(1, 1, 1, false, TEST_SCHEMA_ID.parse().unwrap(), vec![("name", OperationValue::Text("panda".into()))])]
->>>>>>> fe2a9146
         runner: TestDatabaseRunner,
     ) {
+        // Prepare database which inserts data for one document
         runner.with_db_teardown(|db: TestDatabase| async move {
             // Identify document and operation which was inserted for testing
             let document_id = db.test_data.documents.first().unwrap();
@@ -247,19 +245,17 @@
     #[rstest]
     fn materialize_document_from_last_runtime(
         #[from(test_db)]
-<<<<<<< HEAD
         #[with(
+            1,
             1,
             1,
             false,
             TEST_SCHEMA_ID.parse().unwrap(),
             vec![("name", OperationValue::Text("panda".into()))]
         )]
-=======
-        #[with(1, 1, 1, false, TEST_SCHEMA_ID.parse().unwrap(), vec![("name", OperationValue::Text("panda".into()))])]
->>>>>>> fe2a9146
         runner: TestDatabaseRunner,
     ) {
+        // Prepare database which inserts data for one document
         runner.with_db_teardown(|db: TestDatabase| async move {
             // Identify document and operation which was inserted for testing
             let document_id = db.test_data.documents.first().unwrap();
