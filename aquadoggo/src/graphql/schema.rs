// SPDX-License-Identifier: AGPL-3.0-or-later

use async_graphql::{EmptySubscription, Schema};

<<<<<<< HEAD
use crate::db::Pool;
use crate::graphql::client::{Mutation, QueryRoot as ClientQueryRoot};

/// GraphQL schema for p2panda node.
pub type RootSchema = Schema<ClientQueryRoot, Mutation, EmptySubscription>;

pub fn build_root_schema(pool: Pool) -> RootSchema {
    let query: ClientQueryRoot = ClientQueryRoot::new(pool.clone());
    let mutation: Mutation = Mutation::default();

    let s = Schema::build(query, mutation, EmptySubscription)
        .data(pool)
        .finish();

    println!("{}", &s.sdl());

    return s;
=======
use crate::db::provider::SqlStorage;
use crate::graphql::client::{Mutation, Query};

/// GraphQL schema for p2panda node.
pub type RootSchema = Schema<Query, Mutation, EmptySubscription>;

pub fn build_root_schema(store: SqlStorage) -> RootSchema {
    let query = Query::default();
    let mutation = Mutation::default();

    Schema::build(query, mutation, EmptySubscription)
        .data(store)
        .finish()
>>>>>>> 7df641d0
}<|MERGE_RESOLUTION|>--- conflicted
+++ resolved
@@ -2,37 +2,19 @@
 
 use async_graphql::{EmptySubscription, Schema};
 
-<<<<<<< HEAD
-use crate::db::Pool;
+use crate::db::provider::SqlStorage;
 use crate::graphql::client::{Mutation, QueryRoot as ClientQueryRoot};
 
 /// GraphQL schema for p2panda node.
 pub type RootSchema = Schema<ClientQueryRoot, Mutation, EmptySubscription>;
 
-pub fn build_root_schema(pool: Pool) -> RootSchema {
-    let query: ClientQueryRoot = ClientQueryRoot::new(pool.clone());
+pub fn build_root_schema(store: SqlStorage) -> RootSchema {
+    let query: ClientQueryRoot = ClientQueryRoot::new(store.clone());
     let mutation: Mutation = Mutation::default();
 
     let s = Schema::build(query, mutation, EmptySubscription)
-        .data(pool)
+        .data(store)
         .finish();
 
-    println!("{}", &s.sdl());
-
     return s;
-=======
-use crate::db::provider::SqlStorage;
-use crate::graphql::client::{Mutation, Query};
-
-/// GraphQL schema for p2panda node.
-pub type RootSchema = Schema<Query, Mutation, EmptySubscription>;
-
-pub fn build_root_schema(store: SqlStorage) -> RootSchema {
-    let query = Query::default();
-    let mutation = Mutation::default();
-
-    Schema::build(query, mutation, EmptySubscription)
-        .data(store)
-        .finish()
->>>>>>> 7df641d0
 }