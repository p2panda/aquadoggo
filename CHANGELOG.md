# Changelog

All notable changes to this project will be documented in this file.

The format is based on [Keep a Changelog](https://keepachangelog.com/en/1.0.0/),
and this project adheres to [Semantic Versioning](https://semver.org/spec/v2.0.0.html).

## [Unreleased]

### Added

<<<<<<< HEAD
- Node API to subscribe to peer connection events [#625](https://github.com/p2panda/aquadoggo/pull/625)
=======
- Support private network secured by pre-shared key [#635](https://github.com/p2panda/aquadoggo/pull/635)

### Changed

- Update `libp2p` to version `0.53.2` and apply API changes [#631](https://github.com/p2panda/aquadoggo/pull/631)
- Move relay registration into main network service event loop [#632](https://github.com/p2panda/aquadoggo/pull/632)

### Fixed

- Handle connection ids greater than 9 in `Peer` impl of `Human` trait [#634](https://github.com/p2panda/aquadoggo/pull/634)
- Check if blob file exists before deleting it from fs [#636](https://github.com/p2panda/aquadoggo/pull/636)
- Inconsistent blob storage warning was wrongly shown [#638](https://github.com/p2panda/aquadoggo/pull/638)

## [0.7.4]

### Added

- Introduce `PeerAddress` struct to help resolve `String` to internal address types [#621](https://github.com/p2panda/aquadoggo/pull/621)
- Re-dial all configured known peers on schedule [#622](https://github.com/p2panda/aquadoggo/pull/622)

### Changed

- Increase `max_pending_connections_in` and `max_pending_connections_out` [#628](https://github.com/p2panda/aquadoggo/pull/628)
>>>>>>> d0df119e

### Fixed

- Re-materialize blobs which were only partially written to disc due to node crash [#618](https://github.com/p2panda/aquadoggo/pull/618)
- Include all logs for target schemas during replication [#620](https://github.com/p2panda/aquadoggo/pull/620)
- Re-apply unhandled operations during startup of materializer service [#623](https://github.com/p2panda/aquadoggo/pull/623)

## [0.7.3]

### Fixed

- Handle null values returned from empty child relation queries [#614](https://github.com/p2panda/aquadoggo/pull/614)

## [0.7.2]

### Changed

- Accept domain name and ip addresses for peers in configuration file and cli [#612](https://github.com/p2panda/aquadoggo/pull/612)
- Allow setting config file path via environment variables [#611](https://github.com/p2panda/aquadoggo/pull/611)

## [0.7.1]

### Added

- Export ConfigFile which can be de/serialized to and from a config file [#607](https://github.com/p2panda/aquadoggo/pull/607)

### Fixed

- Fix bug where known schemas are not replicated between nodes [#603](https://github.com/p2panda/aquadoggo/pull/603).

## [0.7.0]

### Added

- Introduce a `migrate` API on the Node to allow publishing data programmatically [#598](https://github.com/p2panda/aquadoggo/pull/598)

### Changed

- Update p2panda-rs to `v0.8.1` [#599](https://github.com/p2panda/aquadoggo/pull/599)

## [0.6.0]

### Added

- Serve static files from `blobs` directory [#480](https://github.com/p2panda/aquadoggo/pull/480) 🥞
- Add method to store for pruning document views [#491](https://github.com/p2panda/aquadoggo/pull/491)
- Introduce `BlobStore` [#484](https://github.com/p2panda/aquadoggo/pull/484)
- Task for automatic garbage collection of unused documents and views [#500](https://github.com/p2panda/aquadoggo/pull/500) 🥞
- Blobs directory configuration [#549](https://github.com/p2panda/aquadoggo/pull/549)
- Integrate `Bytes` operation value [#554](https://github.com/p2panda/aquadoggo/pull/554/)
- Implement dependency replication for `blob_v1` and `blob_piece_v1` documents [#514](https://github.com/p2panda/aquadoggo/pull/514)
- Remove deleted/unused blobs from the file system [#571](https://github.com/p2panda/aquadoggo/pull/571)

### Changed

- HTTP routes to serve files with correct content type headers [#544](https://github.com/p2panda/aquadoggo/pull/544)
- Build a byte buffer over paginated pieces when assembling blobs [#547](https://github.com/p2panda/aquadoggo/pull/547)
- Stream blob data in chunks to files to not occupy too much memory [#551](https://github.com/p2panda/aquadoggo/pull/551)
- Remove unused methods from `EntryStore` [#560](https://github.com/p2panda/aquadoggo/pull/560)
- Updates for new hash serialization in p2panda-rs [#569](https://github.com/p2panda/aquadoggo/pull/569)
- Use `libp2p` `0.5.3` [#570](https://github.com/p2panda/aquadoggo/pull/570)
- Optimize test data generation methods [#572](https://github.com/p2panda/aquadoggo/pull/572)
- Use `SocketAddr` in network config instead of `MultiAddr` [#576](https://github.com/p2panda/aquadoggo/pull/576)
- Update `p2panda-rs` to `0.8.0` [#585](https://github.com/p2panda/aquadoggo/pull/585)
- Update `libp2p` to `0.52.4` [#596](https://github.com/p2panda/aquadoggo/pull/596)

### Fixed

- Make sure temporary directory does not run out of scope [#557](https://github.com/p2panda/aquadoggo/pull/557)
- Deduplicate generated schema field by key in proptests [#558](https://github.com/p2panda/aquadoggo/pull/558)
- Do not panic when blob does not have all pieces yet [#563](https://github.com/p2panda/aquadoggo/pull/563)
- Fix `blob` tasks being triggered too often [#578](https://github.com/p2panda/aquadoggo/pull/578)
- Fix `schema` tasks being triggered too often [#581](https://github.com/p2panda/aquadoggo/pull/581)
- Fix blobs getting corrupted when written to the file system [#587](https://github.com/p2panda/aquadoggo/pull/587)
- Fix pagination bug when only one field is selected and sorted at the same time [#593](https://github.com/p2panda/aquadoggo/pull/593)
- Fix SQLite in-memory database overwrite by giving them each a random name [#595](https://github.com/p2panda/aquadoggo/pull/595)

## [0.5.0]

### Added

- Dial peers discovered via mDNS [#331](https://github.com/p2panda/aquadoggo/pull/331)
- Simplify network CLI options and configuration [#322](https://github.com/p2panda/aquadoggo/pull/322)
- Introduce `autonat` and `relay` network protocols [#314](https://github.com/p2panda/aquadoggo/pull/314)
- Introduce `identify` and `rendezvous` network protocols / behaviours [#304](https://github.com/p2panda/aquadoggo/pull/304)
- Introduce libp2p networking service and configuration [#282](https://github.com/p2panda/aquadoggo/pull/282)
- Create and validate abstract queries [#302](https://github.com/p2panda/aquadoggo/pull/302)
- Support paginated, ordered and filtered collection queries [#308](https://github.com/p2panda/aquadoggo/pull/308)
- SQL query for collections [#311](https://github.com/p2panda/aquadoggo/pull/311)
- Add custom validation to GraphQL scalar types [#318](https://github.com/p2panda/aquadoggo/pull/318)
- Introduce property tests for GraphQL query API with `proptest` [#338](https://github.com/p2panda/aquadoggo/pull/338)
- Introduce initial libp2p network behaviour for replication protocol [#365](https://github.com/p2panda/aquadoggo/pull/365)
- Replication protocol session manager [#363](https://github.com/p2panda/aquadoggo/pull/363)
- Replication message de- / serialization [#375](https://github.com/p2panda/aquadoggo/pull/375)
- Naive protocol replication [#380](https://github.com/p2panda/aquadoggo/pull/380)
- Integrate replication manager with networking stack [#387](https://github.com/p2panda/aquadoggo/pull/387) 🥞
- Reverse lookup for pinned relations in dependency task  [#434](https://github.com/p2panda/aquadoggo/pull/434)
- Persist and maintain index of operation's position in document [#438](https://github.com/p2panda/aquadoggo/pull/438)
- Introduce `dialer` behaviour with retry logic [#444](https://github.com/p2panda/aquadoggo/pull/444)
- Introduce peer sampling to the replication service [#463](https://github.com/p2panda/aquadoggo/pull/463)
- Only replicate and materialize configured "supported schema" [#569](https://github.com/p2panda/aquadoggo/pull/469)
- Parse supported schema ids from `config.toml` [#473](https://github.com/p2panda/aquadoggo/pull/473)
- Fix relayed connections, add DCUtR Holepunching and reduce CLI args [#502](https://github.com/p2panda/aquadoggo/pull/502)
- Announce supported schema ids in network before replication [#515](https://github.com/p2panda/aquadoggo/pull/515)
- Allow & block lists, direct dial known peers, connect to multiple relays [#542](https://github.com/p2panda/aquadoggo/pull/524)

### Changed

- Migrate CLI from `structopt` to `clap` [#289](https://github.com/p2panda/aquadoggo/pull/289)
- Rework test runner and test node population patterns and refactor test_utils [#277](https://github.com/p2panda/aquadoggo/pull/277)
- Implement API changes to p2panda-rs storage traits, new and breaking db migration [#268](https://github.com/p2panda/aquadoggo/pull/268)
- Move all test utils into one module [#275](https://github.com/p2panda/aquadoggo/pull/275)
- Use new version of `async-graphql` for dynamic schema generation [#287](https://github.com/p2panda/aquadoggo/pull/287)
- Restructure `graphql` module [#307](https://github.com/p2panda/aquadoggo/pull/307)
- Removed replication service for now, preparing for new replication protocol [#296](https://github.com/p2panda/aquadoggo/pull/296)
- Bring back e2e GraphQL API tests [#342](https://github.com/p2panda/aquadoggo/pull/342)
- Move GraphQL `types` into separate modules [#343](https://github.com/p2panda/aquadoggo/pull/343)
- Set default order for root queries to document id [#352](https://github.com/p2panda/aquadoggo/pull/352)
- Remove property tests again because of concurrency bug [#347](https://github.com/p2panda/aquadoggo/pull/347)
- Incrementally update documents in materializer [#280](https://github.com/p2panda/aquadoggo/pull/280)
- Decouple p2panda's authentication data types from libp2p's [#408](https://github.com/p2panda/aquadoggo/pull/408)
- Make `TaskInput` an enum and other minor clean ups in materialiser [#429](https://github.com/p2panda/aquadoggo/pull/429)
- Use `libp2p` `0.52.0` [#425](https://github.com/p2panda/aquadoggo/pull/425)
- Check for duplicate entries arriving to `Ingest` before consuming [#439](https://github.com/p2panda/aquadoggo/pull/439)
- Replicate entries in their topologically sorted document order [#442](https://github.com/p2panda/aquadoggo/pull/442)
- Remove "quick commit" from materialization service [#450](https://github.com/p2panda/aquadoggo/pull/450)
- Reduce WARN level logging in network and replication services [#467](https://github.com/p2panda/aquadoggo/pull/467)
- mDNS and AutoNAT disabled by default [#475](https://github.com/p2panda/aquadoggo/pull/475)
- By default, nodes support _any_ schema [#487](https://github.com/p2panda/aquadoggo/pull/487)
- Rework networking service [#502](https://github.com/p2panda/aquadoggo/pull/502)
- Deduplicate peer connections when initiating replication sessions [#525](https://github.com/p2panda/aquadoggo/pull/525)
- Improve consistency and documentation of configuration API [#528](https://github.com/p2panda/aquadoggo/pull/528)
- Improve log level config and user interface [#539](https://github.com/p2panda/aquadoggo/pull/539)

### Fixed

- Correct use of `sqlx` transactions [#285](https://github.com/p2panda/aquadoggo/pull/285)
- Fix race-condition of mutably shared static schema store during testing [#269](https://github.com/p2panda/aquadoggo/pull/269)
- Introduce flag to requeue tasks in worker queue, fixes race-condition in materialization logic [#286](https://github.com/p2panda/aquadoggo/pull/286)
- Update breaking API calls for new `p2panda-rs` 0.7.0 version [#293](https://github.com/p2panda/aquadoggo/pull/293)
- Handle decoding and parsing empty pinned relation lists [#336](https://github.com/p2panda/aquadoggo/pull/336)
- Make `value` on `QueryRow` an option [#339](https://github.com/p2panda/aquadoggo/pull/339)
- Fix race conditions in SQLite database test runner [#345](https://github.com/p2panda/aquadoggo/pull/345)
- Remove duplicate `Cursor` implementation, query code clean up [#346](https://github.com/p2panda/aquadoggo/pull/346)
- Fix SQL ordering to correctly assemble resulting rows to documents [#347](https://github.com/p2panda/aquadoggo/pull/347)
- Fix parsing lists arguments twice in GraphQL [#354](https://github.com/p2panda/aquadoggo/pull/354)
- Sort paginated query field rows by document view id [#354](https://github.com/p2panda/aquadoggo/pull/354)
- Fix missing field when filtering owner [#359](https://github.com/p2panda/aquadoggo/pull/359)
- Bind untrusted user filter arguments in SQL query [#358](https://github.com/p2panda/aquadoggo/pull/358)
- Reintroduce property tests for GraphQL query api [#362](https://github.com/p2panda/aquadoggo/pull/362)
- Fix cursor pagination over ordered queries [#412](https://github.com/p2panda/aquadoggo/pull/412)
- Fix issue where filtered queries fail on updated fields [#409](https://github.com/p2panda/aquadoggo/pull/409)
- Fix insertion of view before document is materialized [#413](https://github.com/p2panda/aquadoggo/pull/413)
- Handle duplicate document view insertions in reduce task [#410](https://github.com/p2panda/aquadoggo/pull/410)
- Fix race condition when check for existing view ids was too early [#420](https://github.com/p2panda/aquadoggo/pull/420)
- Use fork of `asynchronous-codec` to temporarily fix CBOR decoding bug [#440](https://github.com/p2panda/aquadoggo/pull/440)
- Fix composing of circuit relay address [#451](https://github.com/p2panda/aquadoggo/pull/451)
- Correct selection of comparison field during pagination [#471](https://github.com/p2panda/aquadoggo/pull/471)
- Don't check for `affected_rows` on task deletion [#461](https://github.com/p2panda/aquadoggo/pull/461)
- Do not critically fail when view does not exist due to race condition [#460](https://github.com/p2panda/aquadoggo/pull/460)
- Do nothing on log insertion conflict [#468](https://github.com/p2panda/aquadoggo/pull/468)
- Don't update or announce an update in schema provider if a schema with this id exists already [#472](https://github.com/p2panda/aquadoggo/pull/472)
- Do nothing on document_view insertion conflicts [#474](https://github.com/p2panda/aquadoggo/pull/474)
- Only over-write `http_port` when cli arg is passed [#489](https://github.com/p2panda/aquadoggo/pull/489)
- Move deserialization into PeerMessage to distinct variants correctly [#538](https://github.com/p2panda/aquadoggo/pull/538)

### Open Sauce

- CI: Temporary workaround for Rust compiler bug [#417](https://github.com/p2panda/aquadoggo/pull/417)
- CI: Update actions [#455](https://github.com/p2panda/aquadoggo/pull/455)

## [0.4.0]

### Added

- Import `publish` and `next_args` from `p2panda-rs` `api` module [#279](https://github.com/p2panda/aquadoggo/pull/279) `rs`
- GraphQL replication service gets and verifies new entries and inserts them into the db [#137](https://github.com/p2panda/aquadoggo/pull/137)
- Dynamically generated GraphQL types and query fields for accessing materialised documents [#141](https://github.com/p2panda/aquadoggo/pull/141) 🥞
- `validation` and `domain` modules used for publish and next args API [#204](https://github.com/p2panda/aquadoggo/pull/204) 🥞
- Schema task and schema provider that update when new schema views are materialised [#166](https://github.com/p2panda/aquadoggo/pull/166) 🥞
- Service ready signal [#218](https://github.com/p2panda/aquadoggo/pull/218)
- Validate operations against their claimed schema [#245](https://github.com/p2panda/aquadoggo/pull/235)

### Changed

- Refactor scalars and replication API, replace `graphql-client` with `gql_client` [#184](https://github.com/p2panda/aquadoggo/pull/184)
- Give error types of worker a string for better debugging [#194](https://github.com/p2panda/aquadoggo/pull/194)
- Bump `p2panda-rs` which now supports log id's starting from `0` [#207](https://github.com/p2panda/aquadoggo/pull/207)
- Removed unused field `entry_hash` from operation data model [#221](https://github.com/p2panda/aquadoggo/pull/221)
- Detach test helpers from test storage provider implementation [#237](https://github.com/p2panda/aquadoggo/pull/237)
- Remove `Scalar` suffix from scalar types in GraphQL schema [#231](https://github.com/p2panda/aquadoggo/pull/231)
- Implement new API for untagged operations [#245](https://github.com/p2panda/aquadoggo/pull/235)
- Use `DocumentStore` trait from `p2panda_rs` [#249](https://github.com/p2panda/aquadoggo/pull/249)
- Increase broadcast channel sizes [#257](https://github.com/p2panda/aquadoggo/pull/257)
- Use transaction in `insert_document()` [#259](https://github.com/p2panda/aquadoggo/pull/259)
- Use `Human` display strings in info logging [#251](https://github.com/p2panda/aquadoggo/pull/251)
- Implement `p2panda-rs` API changes for `PublicKey` and `previous()` [#262](https://github.com/p2panda/aquadoggo/pull/262)

### Fixed

- Don't return errors from `SchemaStore` when a schema could not be constructed [#192](https://github.com/p2panda/aquadoggo/pull/192)
- Filter out deleted documents in `get_documents_by_schema` SQL query [#193](https://github.com/p2panda/aquadoggo/pull/193)
- Resolve implicit `__typename` field on dynamically generated GraphQL objects [#236](https://github.com/p2panda/aquadoggo/pull/236)
- Allow `Content-Type` header [#236](https://github.com/p2panda/aquadoggo/pull/236)
- Do not forget to register `DocumentIdScalar` [#252](https://github.com/p2panda/aquadoggo/pull/252)
- Fix pagination during replication [#199](https://github.com/p2panda/aquadoggo/pull/256)
- Load `DocumentId` to be able to resolve it in meta field query [#258](https://github.com/p2panda/aquadoggo/pull/258)

### Mushroom Time

- Write a lib-level doc string [#263](https://github.com/p2panda/aquadoggo/pull/263)

## [0.3.0]

Released on 2022-07-01: :package: [`crate`](https://crates.io/crates/aquadoggo/0.3.0)

### Added

- Introduce GraphQL endpoint [#81](https://github.com/p2panda/aquadoggo/pull/81)
- Generic task queue with worker pool [#82](https://github.com/p2panda/aquadoggo/pull/82)
- Service manager [#90](https://github.com/p2panda/aquadoggo/pull/90)
- Service error handling, refactor runtime [#92](https://github.com/p2panda/aquadoggo/pull/92)
- Refactor module structure, propagate errors in worker to service manager [#97](https://github.com/p2panda/aquadoggo/pull/97)
- Restructure storage modules and remove JSON RPC [#101](https://github.com/p2panda/aquadoggo/pull/101)
- Implement new methods required for replication defined by `EntryStore` trait [#102](https://github.com/p2panda/aquadoggo/pull/102)
- Implement SQL `OperationStore` [#103](https://github.com/p2panda/aquadoggo/pull/103)
- GraphQL client API with endpoint for retrieving next entry arguments [#119](https://github.com/p2panda/aquadoggo/pull/119)
- GraphQL endpoint for publishing entries [#123](https://github.com/p2panda/aquadoggo/pull/132)
- Implement SQL `DocumentStore` [#118](https://github.com/p2panda/aquadoggo/pull/118)
- Implement SQL `SchemaStore` [#130](https://github.com/p2panda/aquadoggo/pull/130)
- Reduce and dependency tasks [#144](https://github.com/p2panda/aquadoggo/pull/144)
- GraphQL endpoints for replication [#100](https://github.com/p2panda/aquadoggo/pull/100)
- Inform materialization service about new operations [#161](https://github.com/p2panda/aquadoggo/pull/161)
- e2e publish entry tests [#167](https://github.com/p2panda/aquadoggo/pull/167)
- Reschedule pending tasks on startup [#168](https://github.com/p2panda/aquadoggo/pull/168)
- Debug logging in reduce task [#175](https://github.com/p2panda/aquadoggo/pull/175)

### Changed

- Move to `tokio` async runtime [#75](https://github.com/p2panda/aquadoggo/pull/75)
- Implement SQL storage using `p2panda_rs` storage provider traits [#80](https://github.com/p2panda/aquadoggo/pull/80)
- Improve `Signal` efficiency in `ServiceManager` [#95](https://github.com/p2panda/aquadoggo/pull/95)
- `EntryStore` improvements [#123](https://github.com/p2panda/aquadoggo/pull/123)
- Improvements for log and entry table layout [#124](https://github.com/p2panda/aquadoggo/issues/122)
- Update `StorageProvider` API after `p2panda-rs` changes [#129](https://github.com/p2panda/aquadoggo/pull/129)
- Move `SqlStorage` into shared `Context` [#135](https://github.com/p2panda/aquadoggo/pull/135)
- Refactor tests to use fixtures exported from `p2panda-rs` [#147](https://github.com/p2panda/aquadoggo/pull/147)
- Use `DocumentViewId` for previous operations [#147](https://github.com/p2panda/aquadoggo/pull/147)
- Use `VerifiedOperation` [#158](https://github.com/p2panda/aquadoggo/pull/158)
- Refactor `test_db` helper method [#176](https://github.com/p2panda/aquadoggo/pull/176)
- Update `publishEntry` params and `nextEntryArgs` response fields [#181](https://github.com/p2panda/aquadoggo/pull/181)
- Improve test runtime by reducing selected tests' iteration count [#202](https://github.com/p2panda/aquadoggo/pull/202)

### Fixed

- Fix high CPU usage of idle workers [#136](https://github.com/p2panda/aquadoggo/pull/136)
- Improve CI, track test coverage [#139](https://github.com/p2panda/aquadoggo/pull/139)
- Fix compatibility with PostgreSQL, change sqlx runtime to `tokio` [#170](https://github.com/p2panda/aquadoggo/pull/170)
- Use UPSERT for inserting or updating documents [#173](https://github.com/p2panda/aquadoggo/pull/173)
- Don't critically fail reduce task when document missing [#177](https://github.com/p2panda/aquadoggo/pull/177)

## [0.2.0]

_Please note: `aquadoggo-rs` crate is not published yet, due to unpublished dependencies._

### Changed

- Replace schema logs with document logs, changing the behavior the `nextEntryArgs` and `publishEntry` RPC methods, invalidating and deleting all previously published entries [#44](https://github.com/p2panda/aquadoggo/pull/44)
- Rename `Message` to `Operation` everywhere [#48](https://github.com/p2panda/aquadoggo/pull/48)
- Make JSON RPC methods compatible with new document logs flow [#47](https://github.com/p2panda/aquadoggo/pull/47)
- Nicer looking `README.md` for crate [#42](https://github.com/p2panda/aquadoggo/42)
- Support u64 integers [#54](https://github.com/p2panda/aquadoggo/pull/54)

### Fixed

- Fixed bamboo log selection for authors with more than 10 documents [#66](https://github.com/p2panda/aquadoggo/pull/66)

## [0.1.0]

Released on 2021-10-25: :package: [`crate`](https://crates.io/crates/aquadoggo/0.1.0) and 2021-10-26: 🐳 [`docker`](https://hub.docker.com/layers/p2panda/aquadoggo/v0.1.0/images/sha256-be4ba99ce47517dc99e42feda70dd452356190b5f86fcffea44b1bce1d4d315e?context=explore)

### Added

- `panda_queryEntries` RPC method [#23](https://github.com/p2panda/aquadoggo/pull/23)
- Docker support [#22](https://github.com/p2panda/aquadoggo/pull/22)
- `panda_publishEntry` RPC method [#21](https://github.com/p2panda/aquadoggo/pull/21)
- `panda_getEntryArguments` RPC method [#11](https://github.com/p2panda/aquadoggo/pull/11)
- SQL database persistence supporting PostgreSQL, MySQL and SQLite via `sqlx` [#9](https://github.com/p2panda/aquadoggo/pull/9)
- Server configuration via environment variables [#7](https://github.com/p2panda/aquadoggo/pull/7)
- JSON RPC HTTP and WebSocket API server via [#5](https://github.com/p2panda/aquadoggo/pull/5)

### Changed

- Use p2panda-rs 0.2.1 with fixed linter setting [#41](https://github.com/p2panda/aquadoggo/41)
- Use `tide` for HTTP server and `jsonrpc-v2` for JSON RPC [#29](https://github.com/p2panda/aquadoggo/29)

[unreleased]: https://github.com/p2panda/aquadoggo/compare/v0.7.4...HEAD
[0.7.4]: https://github.com/p2panda/aquadoggo/releases/tag/v0.7.4
[0.7.3]: https://github.com/p2panda/aquadoggo/releases/tag/v0.7.3
[0.7.2]: https://github.com/p2panda/aquadoggo/releases/tag/v0.7.2
[0.7.1]: https://github.com/p2panda/aquadoggo/releases/tag/v0.7.1
[0.7.0]: https://github.com/p2panda/aquadoggo/releases/tag/v0.7.0
[0.6.0]: https://github.com/p2panda/aquadoggo/releases/tag/v0.6.0
[0.5.0]: https://github.com/p2panda/aquadoggo/releases/tag/v0.5.0
[0.4.0]: https://github.com/p2panda/aquadoggo/releases/tag/v0.4.0
[0.3.0]: https://github.com/p2panda/aquadoggo/releases/tag/v0.3.0
[0.2.0]: https://github.com/p2panda/aquadoggo/releases/tag/v0.2.0
[0.1.0]: https://github.com/p2panda/aquadoggo/releases/tag/v0.1.0<|MERGE_RESOLUTION|>--- conflicted
+++ resolved
@@ -9,9 +9,7 @@
 
 ### Added
 
-<<<<<<< HEAD
 - Node API to subscribe to peer connection events [#625](https://github.com/p2panda/aquadoggo/pull/625)
-=======
 - Support private network secured by pre-shared key [#635](https://github.com/p2panda/aquadoggo/pull/635)
 
 ### Changed
@@ -35,7 +33,6 @@
 ### Changed
 
 - Increase `max_pending_connections_in` and `max_pending_connections_out` [#628](https://github.com/p2panda/aquadoggo/pull/628)
->>>>>>> d0df119e
 
 ### Fixed
 
