--- conflicted
+++ resolved
@@ -1,45 +1,16 @@
 // SPDX-License-Identifier: AGPL-3.0-or-later
 
-<<<<<<< HEAD
-use anyhow::Result;
-use async_graphql::{EmptySubscription, Schema};
-=======
 use std::sync::Arc;
->>>>>>> 72df98be
 
 use async_graphql::{EmptySubscription, MergedObject, Schema};
 use tokio::sync::Mutex;
 
 use crate::bus::ServiceSender;
 use crate::db::provider::SqlStorage;
-<<<<<<< HEAD
-use crate::graphql::client::query::QueryRoot as ClientQueryRoot;
-use crate::graphql::client::Mutation;
-use crate::schema_service::{SchemaService, TempFile};
-
-/// GraphQL schema for p2panda node.
-pub type RootSchema = Schema<ClientQueryRoot, Mutation, EmptySubscription>;
-
-pub async fn build_root_schema(
-    store: SqlStorage,
-    schema_service: SchemaService<SqlStorage>,
-) -> Result<RootSchema> {
-    let schemas = schema_service.all_schemas().await?;
-    let temp_file = TempFile::save(&schemas, "./aquadoggo-schemas.temp");
-
-    let query: ClientQueryRoot = ClientQueryRoot::new(store.clone(), schema_service.clone());
-    let mutation: Mutation = Mutation::default();
-
-    let s = Schema::build(query, mutation, EmptySubscription)
-        .data(store)
-        .finish();
-
-    temp_file.unlink();
-    Ok(s)
-=======
 use crate::graphql::client::{ClientMutationRoot, ClientRoot};
 use crate::graphql::replication::context::ReplicationContext;
 use crate::graphql::replication::ReplicationRoot;
+use crate::schema_service::SchemaService;
 
 /// All of the graphql query sub modules merged into one top level root.
 #[derive(MergedObject, Debug)]
@@ -52,12 +23,18 @@
 /// GraphQL schema for p2panda node.
 pub type RootSchema = Schema<QueryRoot, MutationRoot, EmptySubscription>;
 
+/// GraphQL schema for p2panda node.
+///
 /// Build the root graphql schema that can handle graphql requests.
-pub fn build_root_schema(store: SqlStorage, tx: ServiceSender) -> RootSchema {
+pub fn build_root_schema(
+    store: SqlStorage,
+    tx: ServiceSender,
+    schema_service: SchemaService,
+) -> RootSchema {
     let replication_context = Arc::new(Mutex::new(ReplicationContext::new(1000, store.clone())));
 
     let replication_root = ReplicationRoot::<SqlStorage>::new();
-    let client_query_root = ClientRoot::default();
+    let client_query_root = ClientRoot::new(store.clone(), schema_service);
     let query_root = QueryRoot(replication_root, client_query_root);
 
     let client_mutation_root = ClientMutationRoot::default();
@@ -68,5 +45,4 @@
         .data(store)
         .data(tx)
         .finish()
->>>>>>> 72df98be
 }