--- conflicted
+++ resolved
@@ -304,24 +304,10 @@
     #[rstest]
     fn full_replication() {
         with_db_manager_teardown(|db_manager: TestDatabaseManager| async move {
-<<<<<<< HEAD
-            // Init env_logger for this test.
-            init();
+            init_env_logger();
 
             // Build and populate Billie's db
-            let mut billie_db = db_manager.create(&TEST_CONFIG.database_url).await;
-=======
-            init_env_logger();
-
-            let (tx, _rx) = broadcast::channel(16);
-
-            // Launch HTTP service of Billie
-            let mut config_billie = Configuration::default();
-            config_billie.http_port = 3022;
-
-            // Build and populate Billies db
             let mut billie_db = db_manager.create("sqlite::memory:").await;
->>>>>>> d362a9c7
             let populate_db_config = PopulateDatabaseConfig {
                 no_of_entries: 1,
                 no_of_logs: 1,
@@ -331,7 +317,7 @@
             populate_test_db(&mut billie_db, &populate_db_config).await;
 
             // Launch HTTP service of Billie
-            let (tx, _tr) = broadcast::channel(16);
+            let (tx, _rx) = broadcast::channel(16);
             let tx_billie = tx.clone();
             let shutdown_billie = shutdown_handle();
             let context_billie = Context::new(
@@ -362,22 +348,12 @@
             let author_str: String = author.as_str().into();
             let endpoint: String = "http://localhost:3022/graphql".into();
 
-<<<<<<< HEAD
             // Construct database and context for Ada
-            let ada_db = db_manager.create(&TEST_CONFIG.database_url).await;
-=======
-            let mut replication_config = ReplicationConfig::default();
-            replication_config.authors_to_replicate =
-                vec![(author_str, log_ids).try_into().unwrap()];
-            replication_config.remote_peers = vec![endpoint];
-
             let ada_db = db_manager.create("sqlite::memory:").await;
->>>>>>> d362a9c7
             let context_ada = Context::new(ada_db.store.clone(), Configuration::default());
             let tx_ada = tx.clone();
             let shutdown_ada = shutdown_handle();
 
-<<<<<<< HEAD
             // Ada starts replication service to get data from Billies GraphQL API
             let replication_config = ReplicationConfig {
                 authors_to_replicate: vec![(author_str, log_ids).try_into().unwrap()],
@@ -385,10 +361,7 @@
                 ..ReplicationConfig::default()
             };
 
-            let _replication_service_ada = task::spawn(async {
-=======
             let replication_service_ada = task::spawn(async {
->>>>>>> d362a9c7
                 let service = ReplicationService::new(replication_config);
                 service
                     .call(context_ada, shutdown_ada, tx_ada)
@@ -399,15 +372,11 @@
             // Wait a little bit for replication to take place
             tokio::time::sleep(Duration::from_millis(500)).await;
 
-<<<<<<< HEAD
-            // Check the entry arrived into Ada's database
-=======
             // Make sure the services did not stop
             assert!(!http_server_billie.is_finished());
             assert!(!replication_service_ada.is_finished());
 
-            // Check the entry arrived into ada's database
->>>>>>> d362a9c7
+            // Check the entry arrived into Ada's database
             let entries = ada_db
                 .store
                 .get_entries_by_schema(&TEST_SCHEMA_ID.parse().unwrap())
