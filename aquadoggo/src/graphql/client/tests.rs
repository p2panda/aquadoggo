// SPDX-License-Identifier: AGPL-3.0-or-later

//! Integration tests for dynamic graphql schema generation and query resolution.
use std::convert::TryInto;

use async_graphql::{value, Response};
use p2panda_rs::document::DocumentId;
use p2panda_rs::schema::FieldType;
use p2panda_rs::test_utils::fixtures::random_key_pair;
use rstest::rstest;
use serde_json::json;

use crate::db::stores::test_utils::{
    add_document, add_schema, test_db, TestDatabase, TestDatabaseRunner,
};
use crate::test_helpers::graphql_test_client;

// Test querying application documents with scalar fields (no relations) by document id and by view
// id.
#[rstest]
fn scalar_fields(#[from(test_db)] runner: TestDatabaseRunner) {
    runner.with_db_teardown(&|mut db: TestDatabase| async move {
        let key_pair = random_key_pair();

        // Add schema to node.
<<<<<<< HEAD
        let schema = add_schema(
            &mut db,
            "schema_name",
            vec![
                ("bool", FieldType::Bool),
                ("float", FieldType::Float),
                ("int", FieldType::Int),
                ("text", FieldType::String),
            ],
            &key_pair,
        )
        .await;
=======
        let schema = db
            .add_schema(
                "schema_name",
                vec![
                    ("bool", FieldType::Boolean),
                    ("float", FieldType::Float),
                    ("int", FieldType::Integer),
                    ("text", FieldType::String),
                ],
                &key_pair,
            )
            .await;
>>>>>>> c95a7894

        // Publish document on node.
        let doc_fields = vec![
            ("bool", true.into()),
            ("float", (1.0).into()),
            ("int", 1.into()),
            ("text", "yes".into()),
        ]
        .try_into()
        .unwrap();
        let view_id = add_document(&mut db, schema.id(), doc_fields, &key_pair).await;

        // Configure and send test query.
        let client = graphql_test_client(&db).await;
        let query = format!(
            r#"{{
                scalarDoc: {type_name}(viewId: "{view_id}") {{
                    fields {{
                        bool,
                        float,
                        int,
                        text
                    }}
                }},
            }}"#,
            type_name = schema.id(),
            view_id = view_id
        );

        let response = client
            .post("/graphql")
            .json(&json!({
                "query": query,
            }))
            .send()
            .await;

        let response: Response = response.json().await;

        let expected_data = value!({
            "scalarDoc": {
                "fields": {
                    "bool": true,
                    "float": 1.0,
                    "int": 1,
                    "text": "yes",
                }
            },
        });
        assert_eq!(response.data, expected_data);
    });
}

// Test querying application documents across a parent-child relation using different kinds of
// relation fields.
#[rstest]
fn relation_fields(#[from(test_db)] runner: TestDatabaseRunner) {
    runner.with_db_teardown(&|mut db: TestDatabase| async move {
        let key_pair = random_key_pair();

        // Add schemas to node.
<<<<<<< HEAD
        let child_schema = add_schema(
            &mut db,
            "child",
            vec![("it_works", FieldType::Bool)],
            &key_pair,
        )
        .await;

        let parent_schema = add_schema(
            &mut db,
            "parent",
            vec![
                (
                    "by_relation",
                    FieldType::Relation(child_schema.id().clone()),
                ),
                (
                    "by_pinned_relation",
                    FieldType::PinnedRelation(child_schema.id().clone()),
                ),
                (
                    "by_relation_list",
                    FieldType::RelationList(child_schema.id().clone()),
                ),
                (
                    "by_pinned_relation_list",
                    FieldType::PinnedRelationList(child_schema.id().clone()),
                ),
            ],
            &key_pair,
        )
        .await;
=======
        let child_schema = db
            .add_schema("child", vec![("it_works", FieldType::Boolean)], &key_pair)
            .await;

        let parent_schema = db
            .add_schema(
                "parent",
                vec![
                    (
                        "by_relation",
                        FieldType::Relation(child_schema.id().clone()),
                    ),
                    (
                        "by_pinned_relation",
                        FieldType::PinnedRelation(child_schema.id().clone()),
                    ),
                    (
                        "by_relation_list",
                        FieldType::RelationList(child_schema.id().clone()),
                    ),
                    (
                        "by_pinned_relation_list",
                        FieldType::PinnedRelationList(child_schema.id().clone()),
                    ),
                ],
                &key_pair,
            )
            .await;
>>>>>>> c95a7894

        // Publish child document on node.
        let child_view_id = add_document(
            &mut db,
            child_schema.id(),
            vec![("it_works", true.into())].try_into().unwrap(),
            &key_pair,
        )
        .await;
        // There is only one operation so view id = doc id.
        let child_doc_id: DocumentId = child_view_id.to_string().parse().unwrap();

        // Publish parent document on node.
        let parent_fields = vec![
            ("by_relation", child_doc_id.clone().into()),
            ("by_pinned_relation", child_view_id.clone().into()),
            ("by_relation_list", vec![child_doc_id].into()),
            ("by_pinned_relation_list", vec![child_view_id].into()),
        ];

        let parent_view_id =
            add_document(&mut db, parent_schema.id(), parent_fields, &key_pair).await;

        // Configure and send test query.
        let client = graphql_test_client(&db).await;
        let query = format!(
            r#"{{
                result: {}(viewId: "{}") {{
                    fields {{
                        by_relation {{ fields {{ it_works }} }},
                        by_pinned_relation {{ fields {{ it_works }} }},
                        by_relation_list {{ fields {{ it_works }} }},
                        by_pinned_relation_list {{ fields {{ it_works }} }},
                    }}
                }}
            }}"#,
            parent_schema.id(),
            parent_view_id,
        );

        let response = client
            .post("/graphql")
            .json(&json!({
                "query": query,
            }))
            .send()
            .await;

        let response: Response = response.json().await;

        let expected_data = value!({
            "result": {
                "fields": {
                    "by_relation": {
                        "fields": {
                            "it_works": true
                        }
                    },
                    "by_pinned_relation": {
                        "fields": {
                            "it_works": true
                        }
                    },
                    "by_relation_list": [{
                        "fields": {
                            "it_works": true
                        }
                    }],
                    "by_pinned_relation_list": [{
                        "fields": {
                            "it_works": true
                        }
                    }]
                }
            }
        });

        assert_eq!(response.data, expected_data,);
    });
}<|MERGE_RESOLUTION|>--- conflicted
+++ resolved
@@ -23,33 +23,18 @@
         let key_pair = random_key_pair();
 
         // Add schema to node.
-<<<<<<< HEAD
         let schema = add_schema(
             &mut db,
             "schema_name",
             vec![
-                ("bool", FieldType::Bool),
+                ("bool", FieldType::Boolean),
                 ("float", FieldType::Float),
-                ("int", FieldType::Int),
+                ("int", FieldType::Integer),
                 ("text", FieldType::String),
             ],
             &key_pair,
         )
         .await;
-=======
-        let schema = db
-            .add_schema(
-                "schema_name",
-                vec![
-                    ("bool", FieldType::Boolean),
-                    ("float", FieldType::Float),
-                    ("int", FieldType::Integer),
-                    ("text", FieldType::String),
-                ],
-                &key_pair,
-            )
-            .await;
->>>>>>> c95a7894
 
         // Publish document on node.
         let doc_fields = vec![
@@ -111,11 +96,10 @@
         let key_pair = random_key_pair();
 
         // Add schemas to node.
-<<<<<<< HEAD
         let child_schema = add_schema(
             &mut db,
             "child",
-            vec![("it_works", FieldType::Bool)],
+            vec![("it_works", FieldType::Boolean)],
             &key_pair,
         )
         .await;
@@ -144,36 +128,6 @@
             &key_pair,
         )
         .await;
-=======
-        let child_schema = db
-            .add_schema("child", vec![("it_works", FieldType::Boolean)], &key_pair)
-            .await;
-
-        let parent_schema = db
-            .add_schema(
-                "parent",
-                vec![
-                    (
-                        "by_relation",
-                        FieldType::Relation(child_schema.id().clone()),
-                    ),
-                    (
-                        "by_pinned_relation",
-                        FieldType::PinnedRelation(child_schema.id().clone()),
-                    ),
-                    (
-                        "by_relation_list",
-                        FieldType::RelationList(child_schema.id().clone()),
-                    ),
-                    (
-                        "by_pinned_relation_list",
-                        FieldType::PinnedRelationList(child_schema.id().clone()),
-                    ),
-                ],
-                &key_pair,
-            )
-            .await;
->>>>>>> c95a7894
 
         // Publish child document on node.
         let child_view_id = add_document(
