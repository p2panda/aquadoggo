--- conflicted
+++ resolved
@@ -24,13 +24,9 @@
 
     // The parameter spec is a list of parameter placeholders with as many elements as there are
     // columns to insert
-<<<<<<< HEAD
     let parameter_spec = (0..instance.len())
-=======
-    let parameter_spec = (0..instance.raw().len())
         // Add 2 because paramas are 1-indexed and "document" is
         // a static parameter inserted before these dynamic ones
->>>>>>> d082a4a2
         .map(|i| format!("${}", (i + 2)))
         .reduce(|acc, elem| format!("{}, {}", acc, elem))
         .unwrap();
