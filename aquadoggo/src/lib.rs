--- conflicted
+++ resolved
@@ -54,12 +54,9 @@
 mod materializer;
 mod network;
 mod node;
-<<<<<<< HEAD
 #[cfg(all(test, feature = "proptests"))]
 mod proptests;
-=======
 mod replication;
->>>>>>> 5ba2b981
 mod schema;
 #[cfg(test)]
 mod test_utils;
