--- conflicted
+++ resolved
@@ -122,11 +122,7 @@
 
     // Get a `DocumentView` that exists in the db.
     async fn insert_document_view(db: &TestDatabase) -> DocumentViewId {
-<<<<<<< HEAD
-        let author = Author::try_from(db.key_pairs[0].public_key().to_owned()).unwrap();
-=======
         let author = Author::try_from(db.test_data.key_pairs[0].public_key().to_owned()).unwrap();
->>>>>>> fe2a9146
         let entry = db
             .store
             .get_entry_at_seq_num(&author, &LogId::new(1), &SeqNum::new(1).unwrap())
