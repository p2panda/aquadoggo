--- conflicted
+++ resolved
@@ -3,7 +3,6 @@
 use async_graphql::{EmptySubscription, MergedObject, Schema};
 
 use crate::db::provider::SqlStorage;
-<<<<<<< HEAD
 
 use super::client::{Mutation as ClientMutationRoot, Query as ClientQueryRoot};
 use super::replication::ReplicationRoot;
@@ -16,14 +15,10 @@
 /// All of the graphql mutation sub modules merged into one top level root
 #[derive(MergedObject, Debug, Copy, Clone, Default)]
 pub struct MutationRoot(pub ClientMutationRoot);
-=======
-use crate::graphql::client::{Mutation, Query};
->>>>>>> 7df641d0
 
 /// GraphQL schema for p2panda node.
 pub type RootSchema = Schema<QueryRoot, MutationRoot, EmptySubscription>;
 
-<<<<<<< HEAD
 /// Build the root graphql schema that can handle graphql requests.
 pub fn build_root_schema(context: Context) -> RootSchema {
     let replication_root = ReplicationRoot::<SqlStorage>::new();
@@ -34,16 +29,8 @@
     let mutation_root = MutationRoot(client_mutation_root);
     Schema::build(query_root, mutation_root, EmptySubscription)
         .data(context.replication_context)
-        .data(context.pool)
+        .data(context.store)
         // Add more contexts here if you need, eg:
         //.data(context.ping_context)
-=======
-pub fn build_root_schema(store: SqlStorage) -> RootSchema {
-    let query = Query::default();
-    let mutation = Mutation::default();
-
-    Schema::build(query, mutation, EmptySubscription)
-        .data(store)
->>>>>>> 7df641d0
         .finish()
 }