--- conflicted
+++ resolved
@@ -29,14 +29,10 @@
 hex = "0.4.3"
 libp2p = "0.52.0"
 log = "0.4.20"
-p2panda-rs = { git = "https://github.com/p2panda/p2panda", rev = "17f4fcb1dcf7cebabd6d9b5a824399e9384d96b2" }
+p2panda-rs = { git = "https://github.com/p2panda/p2panda", rev = "8377056617b64e898e9980e8ad84d258ca0442a1" }
 path-clean = "1.0.1"
 serde = { version = "1.0.185", features = ["serde_derive"] }
-<<<<<<< HEAD
 tempfile = "3.7.0"
-=======
-p2panda-rs = { git = "https://github.com/p2panda/p2panda", rev = "8377056617b64e898e9980e8ad84d258ca0442a1" }
->>>>>>> 7cbf5f5a
 tokio = { version = "1.28.2", features = ["full"] }
 toml = "0.7.6"
 
