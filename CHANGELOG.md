--- conflicted
+++ resolved
@@ -16,10 +16,7 @@
 
 - Refactor scalars and replication API, replace `graphql-client` with `gql_client` [#184](https://github.com/p2panda/aquadoggo/pull/184)
 - Give error types of worker a string for better debugging [#194](https://github.com/p2panda/aquadoggo/pull/194)
-<<<<<<< HEAD
-=======
 - Bump `p2panda-rs` which now supports log id's starting from `0` [#207](https://github.com/p2panda/aquadoggo/pull/207)
->>>>>>> 4d2e6723
 
 ### Fixed
 
