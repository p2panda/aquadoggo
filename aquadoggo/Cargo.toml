--- conflicted
+++ resolved
@@ -31,7 +31,7 @@
 gql_client = "^1.0.6"
 hex = "^0.4.3"
 http = "^0.2.8"
-libp2p = { version = "0.50.0", features = [
+libp2p = { version = "^0.51.0", features = [
     "tokio",
     "noise",
     "macros",
@@ -43,13 +43,9 @@
 log = "^0.4.17"
 once_cell = "^1.12.0"
 openssl-probe = "^0.1.5"
-<<<<<<< HEAD
-p2panda-rs = { version = "^0.6.0", features = ["storage-provider"] }
-=======
 p2panda-rs = { git = "https://github.com/p2panda/p2panda", rev = "e3db5ddc96b3268bc06963e11f5c3ccb2bd9c188", features = [
     "storage-provider",
 ] }
->>>>>>> 02602b7f
 serde = { version = "^1.0.144", features = ["derive"] }
 sqlx = { version = "^0.6.1", features = [
     "any",
