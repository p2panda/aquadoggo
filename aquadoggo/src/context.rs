// SPDX-License-Identifier: AGPL-3.0-or-later

use std::ops::Deref;
use std::sync::Arc;

use crate::config::Configuration;
<<<<<<< HEAD
use crate::db::Pool;
use crate::graphql::Context as GraphQLContext;
=======
use crate::db::provider::SqlStorage;
>>>>>>> 7df641d0
use crate::graphql::{build_root_schema, RootSchema};

/// Inner data shared across all services.
pub struct Data {
    // Node configuration.
    pub config: Configuration,

    /// Storage provider with database connection pool.
    pub store: SqlStorage,

    /// Root GraphQL schema.
    pub schema: RootSchema,
}

impl Data {
    /// Initialize new data instance with shared database connection pool.
<<<<<<< HEAD
    pub fn new(pool: Pool, config: Configuration) -> Self {
        let graphql_context = GraphQLContext::new(pool.clone());
        let schema = build_root_schema(graphql_context);
=======
    pub fn new(store: SqlStorage, config: Configuration) -> Self {
        let schema = build_root_schema(store.clone());
>>>>>>> 7df641d0

        Self {
            config,
            store,
            schema,
        }
    }
}

/// Data shared across all services.
pub struct Context(pub Arc<Data>);

impl Context {
    /// Returns a new instance of `Context`.
    pub fn new(store: SqlStorage, config: Configuration) -> Self {
        Self(Arc::new(Data::new(store, config)))
    }
}

impl Clone for Context {
    fn clone(&self) -> Self {
        Self(self.0.clone())
    }
}

impl Deref for Context {
    type Target = Data;

    fn deref(&self) -> &Self::Target {
        self.0.as_ref()
    }
}<|MERGE_RESOLUTION|>--- conflicted
+++ resolved
@@ -4,12 +4,8 @@
 use std::sync::Arc;
 
 use crate::config::Configuration;
-<<<<<<< HEAD
-use crate::db::Pool;
+use crate::db::provider::SqlStorage;
 use crate::graphql::Context as GraphQLContext;
-=======
-use crate::db::provider::SqlStorage;
->>>>>>> 7df641d0
 use crate::graphql::{build_root_schema, RootSchema};
 
 /// Inner data shared across all services.
@@ -25,15 +21,9 @@
 }
 
 impl Data {
-    /// Initialize new data instance with shared database connection pool.
-<<<<<<< HEAD
-    pub fn new(pool: Pool, config: Configuration) -> Self {
-        let graphql_context = GraphQLContext::new(pool.clone());
+    pub fn new(store: SqlStorage, config: Configuration) -> Self {
+        let graphql_context = GraphQLContext::new(store.clone());
         let schema = build_root_schema(graphql_context);
-=======
-    pub fn new(store: SqlStorage, config: Configuration) -> Self {
-        let schema = build_root_schema(store.clone());
->>>>>>> 7df641d0
 
         Self {
             config,
