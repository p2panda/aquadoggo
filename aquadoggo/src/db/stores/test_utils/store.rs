--- conflicted
+++ resolved
@@ -1,38 +1,13 @@
 // SPDX-License-Identifier: AGPL-3.0-or-later
 
-<<<<<<< HEAD
-use std::convert::TryFrom;
-
-use p2panda_rs::document::{DocumentId, DocumentViewId};
-use p2panda_rs::entry::{sign_and_encode, Entry, EntrySigned};
-use p2panda_rs::hash::Hash;
-use p2panda_rs::identity::{Author, KeyPair};
-use p2panda_rs::operation::{Operation, OperationEncoded, OperationValue};
-use p2panda_rs::schema::SchemaId;
-=======
-use log::{debug, info};
-use p2panda_rs::document::{DocumentId, DocumentViewId};
-use p2panda_rs::entry::traits::AsEncodedEntry;
+use p2panda_rs::document::DocumentId;
 use p2panda_rs::identity::KeyPair;
-use p2panda_rs::operation::{OperationBuilder, OperationValue};
-use p2panda_rs::schema::{FieldType, Schema, SchemaId};
->>>>>>> c95a7894
 use p2panda_rs::storage_provider::traits::StorageProvider;
-use p2panda_rs::test_utils::db::test_db::send_to_store;
 
 use crate::config::Configuration;
 use crate::context::Context;
 use crate::db::provider::SqlStorage;
-<<<<<<< HEAD
-use crate::db::stores::test_utils::{doggo_test_fields, test_key_pairs};
-use crate::domain::{next_args, publish};
-use crate::graphql::client::NextEntryArguments;
-use crate::{Configuration, SchemaProvider};
-=======
-use crate::materializer::tasks::{dependency_task, reduce_task, schema_task};
-use crate::materializer::TaskInput;
 use crate::schema::SchemaProvider;
->>>>>>> c95a7894
 
 /// Container for `SqlStore` with access to the document ids and key_pairs used in the
 /// pre-populated database for testing.
@@ -60,118 +35,6 @@
     }
 }
 
-<<<<<<< HEAD
-=======
-impl TestDatabase {
-    /// Publish a document and materialise it in the store.
-    ///
-    /// Also runs dependency task for document.
-    pub async fn add_document(
-        &mut self,
-        schema_id: &SchemaId,
-        fields: Vec<(&str, OperationValue)>,
-        key_pair: &KeyPair,
-    ) -> DocumentViewId {
-        info!("Creating document for {}", schema_id);
-
-        // Get requested schema from store.
-        let schema = self
-            .context
-            .schema_provider
-            .get(schema_id)
-            .await
-            .expect("Schema not found");
-
-        // Build, publish and reduce create operation for document.
-        let create_op = OperationBuilder::new(schema.id())
-            .fields(&fields)
-            .build()
-            .expect("Build operation");
-
-        let (entry_signed, _) = send_to_store(&self.store, &create_op, &schema, key_pair)
-            .await
-            .expect("Publish CREATE operation");
-
-        let input = TaskInput::new(Some(DocumentId::from(entry_signed.hash())), None);
-        let dependency_tasks = reduce_task(self.context.clone(), input.clone())
-            .await
-            .expect("Reduce document");
-
-        // Run dependency tasks
-        if let Some(tasks) = dependency_tasks {
-            for task in tasks {
-                dependency_task(self.context.clone(), task.input().to_owned())
-                    .await
-                    .expect("Run dependency task");
-            }
-        }
-        DocumentViewId::from(entry_signed.hash())
-    }
-
-    /// Publish a schema and materialise it in the store.
-    pub async fn add_schema(
-        &mut self,
-        name: &str,
-        fields: Vec<(&str, FieldType)>,
-        key_pair: &KeyPair,
-    ) -> Schema {
-        info!("Creating schema {}", name);
-        let mut field_ids = Vec::new();
-
-        // Build and reduce schema field definitions
-        for field in fields {
-            let create_field_op = Schema::create_field(field.0, field.1.clone());
-            let (entry_signed, _) = send_to_store(
-                &self.store,
-                &create_field_op,
-                &Schema::get_system(SchemaId::SchemaFieldDefinition(1)).unwrap(),
-                key_pair,
-            )
-            .await
-            .expect("Publish schema fields");
-
-            let input = TaskInput::new(Some(DocumentId::from(entry_signed.hash())), None);
-            reduce_task(self.context.clone(), input).await.unwrap();
-
-            info!("Added field '{}' ({})", field.0, field.1);
-            field_ids.push(DocumentViewId::from(entry_signed.hash()));
-        }
-
-        // Build and reduce schema definition
-        let create_schema_op = Schema::create(name, "test schema description", field_ids);
-        let (entry_signed, _) = send_to_store(
-            &self.store,
-            &create_schema_op,
-            &Schema::get_system(SchemaId::SchemaDefinition(1)).unwrap(),
-            key_pair,
-        )
-        .await
-        .expect("Publish schema");
-
-        let input = TaskInput::new(Some(DocumentId::from(entry_signed.hash())), None);
-        reduce_task(self.context.clone(), input.clone())
-            .await
-            .expect("Reduce schema document");
-
-        // Run schema task for this spec
-        let input = TaskInput::new(None, Some(DocumentViewId::from(entry_signed.hash())));
-        schema_task(self.context.clone(), input)
-            .await
-            .expect("Run schema task");
-
-        let view_id = DocumentViewId::from(entry_signed.hash());
-        let schema_id = SchemaId::Application(name.to_string(), view_id);
-
-        debug!("Done building {}", schema_id);
-        self.context
-            .schema_provider
-            .get(&schema_id)
-            .await
-            .expect("Failed adding schema to provider.")
-    }
-}
-
->>>>>>> c95a7894
 /// Data collected when populating a `TestDatabase` in order to easily check values which
 /// would be otherwise hard or impossible to get through the store methods.
 #[derive(Default)]
