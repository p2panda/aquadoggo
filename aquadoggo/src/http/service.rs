// SPDX-License-Identifier: AGPL-3.0-or-later

use std::net::{IpAddr, Ipv4Addr, SocketAddr};

use anyhow::Result;
use axum::extract::Extension;
use axum::http::Method;
use axum::routing::get;
use axum::Router;
use tower_http::cors::{Any, CorsLayer};

use crate::bus::ServiceSender;
use crate::context::Context;
use crate::graphql::GraphQLSchemaManager;
use crate::http::api::{handle_graphql_playground, handle_graphql_query};
use crate::http::context::HttpServiceContext;
use crate::manager::Shutdown;

const GRAPHQL_ROUTE: &str = "/graphql";

/// Build HTTP server with GraphQL API.
pub fn build_server(http_context: HttpServiceContext) -> Router {
    // Configure CORS middleware
    let cors = CorsLayer::new()
        .allow_methods(vec![Method::GET, Method::POST, Method::OPTIONS])
        .allow_credentials(false)
        .allow_origin(Any);

    Router::new()
        // Add GraphQL routes
        .route(
            GRAPHQL_ROUTE,
            get(|| handle_graphql_playground(GRAPHQL_ROUTE)).post(handle_graphql_query),
        )
        // Add middlewares
        .layer(cors)
        // Add shared context
        .layer(Extension(http_context))
}

/// Start HTTP server.
pub async fn http_service(context: Context, signal: Shutdown, tx: ServiceSender) -> Result<()> {
    let http_port = context.config.http_port;
    let http_address = SocketAddr::new(IpAddr::V4(Ipv4Addr::UNSPECIFIED), http_port);

    // Prepare GraphQL manager executing incoming GraphQL queries via HTTP
    let graphql_schema_manager =
        GraphQLSchemaManager::new(context.store.clone(), tx, context.schema_provider.clone()).await;

    // Introduce a new context for all HTTP routes
    let http_context = HttpServiceContext::new(graphql_schema_manager);

    axum::Server::try_bind(&http_address)?
        .serve(build_server(http_context).into_make_service())
        .with_graceful_shutdown(async {
            signal.await.ok();
        })
        .await?;

    Ok(())
}

#[cfg(test)]
mod tests {
    use rstest::rstest;
    use serde_json::json;
    use tokio::sync::broadcast;

<<<<<<< HEAD
    use crate::graphql::GraphQLSchemaManager;
    use crate::http::context::HttpServiceContext;
    use crate::schema::SchemaProvider;
    use crate::test_helpers::{initialize_store, TestClient};

    use super::build_server;

    #[tokio::test]
    async fn graphql_endpoint() {
        let (tx, _) = broadcast::channel(16);
        let store = initialize_store().await;
        let schema_provider = SchemaProvider::default();
        let graphql_schema_manager = GraphQLSchemaManager::new(store, tx, schema_provider).await;
        let context = HttpServiceContext::new(graphql_schema_manager);
        let client = TestClient::new(build_server(context));

        let response = client
            .post("/graphql")
            .json(&json!({
                "query": "{ __schema { __typename } }",
            }))
            .send()
            .await;

        assert_eq!(
            response.text().await,
            json!({
                "data": {
                    "__schema": {
                        "__typename": "__Schema"
=======
    use crate::db::stores::test_utils::{test_db, TestDatabase, TestDatabaseRunner};
    use crate::http::context::HttpServiceContext;
    use crate::test_helpers::TestClient;

    use super::build_server;

    #[rstest]
    fn graphql_endpoint(#[from(test_db)] runner: TestDatabaseRunner) {
        runner.with_db_teardown(|db: TestDatabase| async move {
            let (tx, _) = broadcast::channel(16);
            let context = HttpServiceContext::new(db.store, tx);
            let client = TestClient::new(build_server(context));

            let response = client
                .post("/graphql")
                .json(&json!({
                    "query": "{ __schema { __typename } }",
                }))
                .send()
                .await;

            assert_eq!(
                response.text().await,
                json!({
                    "data": {
                        "__schema": {
                            "__typename": "__Schema"
                        }
>>>>>>> a1e59737
                    }
                })
                .to_string()
            );
        })
    }
}<|MERGE_RESOLUTION|>--- conflicted
+++ resolved
@@ -66,40 +66,10 @@
     use serde_json::json;
     use tokio::sync::broadcast;
 
-<<<<<<< HEAD
+    use crate::db::stores::test_utils::{test_db, TestDatabase, TestDatabaseRunner};
     use crate::graphql::GraphQLSchemaManager;
     use crate::http::context::HttpServiceContext;
     use crate::schema::SchemaProvider;
-    use crate::test_helpers::{initialize_store, TestClient};
-
-    use super::build_server;
-
-    #[tokio::test]
-    async fn graphql_endpoint() {
-        let (tx, _) = broadcast::channel(16);
-        let store = initialize_store().await;
-        let schema_provider = SchemaProvider::default();
-        let graphql_schema_manager = GraphQLSchemaManager::new(store, tx, schema_provider).await;
-        let context = HttpServiceContext::new(graphql_schema_manager);
-        let client = TestClient::new(build_server(context));
-
-        let response = client
-            .post("/graphql")
-            .json(&json!({
-                "query": "{ __schema { __typename } }",
-            }))
-            .send()
-            .await;
-
-        assert_eq!(
-            response.text().await,
-            json!({
-                "data": {
-                    "__schema": {
-                        "__typename": "__Schema"
-=======
-    use crate::db::stores::test_utils::{test_db, TestDatabase, TestDatabaseRunner};
-    use crate::http::context::HttpServiceContext;
     use crate::test_helpers::TestClient;
 
     use super::build_server;
@@ -108,7 +78,10 @@
     fn graphql_endpoint(#[from(test_db)] runner: TestDatabaseRunner) {
         runner.with_db_teardown(|db: TestDatabase| async move {
             let (tx, _) = broadcast::channel(16);
-            let context = HttpServiceContext::new(db.store, tx);
+            let schema_provider = SchemaProvider::default();
+            let graphql_schema_manager =
+                GraphQLSchemaManager::new(store, tx, schema_provider).await;
+            let context = HttpServiceContext::new(graphql_schema_manager);
             let client = TestClient::new(build_server(context));
 
             let response = client
@@ -126,7 +99,6 @@
                         "__schema": {
                             "__typename": "__Schema"
                         }
->>>>>>> a1e59737
                     }
                 })
                 .to_string()
