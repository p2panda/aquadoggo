--- conflicted
+++ resolved
@@ -63,11 +63,7 @@
 ciborium = "^0.2.0"
 ctor = "^0.1.22"
 env_logger = "^0.9.0"
-<<<<<<< HEAD
-hex = "0.4.3"
-=======
 http = "^0.2.8"
->>>>>>> d63f6c44
 hyper = "^0.14.19"
 once_cell = "^1.12.0"
 p2panda-rs = { git = "https://github.com/p2panda/p2panda", rev = "2cf5b06b471d52f48e257af65c5417fbcac31eac", features = [
