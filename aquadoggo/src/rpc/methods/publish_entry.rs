// SPDX-License-Identifier: AGPL-3.0-or-later

use jsonrpc_v2::{Data, Params};
use p2panda_rs::Validate;
use p2panda_rs::entry::decode_entry;
<<<<<<< HEAD
use p2panda_rs::message::Message;
=======
use p2panda_rs::operation::Operation;
use p2panda_rs::Validate;
>>>>>>> ac979109

use crate::db::models::{Entry, Log};
use crate::errors::Result;
use crate::rpc::RpcApiState;
use crate::rpc::request::PublishEntryRequest;
use crate::rpc::response::PublishEntryResponse;

#[derive(thiserror::Error, Debug)]
#[allow(missing_copy_implementations)]
pub enum PublishEntryError {
    #[error("Could not find backlink entry in database")]
    BacklinkMissing,

    #[error("Could not find skiplink entry in database")]
    SkiplinkMissing,

    #[error("Requested log id {0} does not match expected log id {1}")]
    InvalidLogId(i64, i64),
<<<<<<< HEAD
=======

    #[error("The instance this operation is referring to is unknown")]
    InstanceMissing,
>>>>>>> ac979109
}

/// Implementation of `panda_publishEntry` RPC method.
///
/// Stores an author's Bamboo entry with operation payload in database after validating it.
pub async fn publish_entry(
    data: Data<RpcApiState>,
    Params(params): Params<PublishEntryRequest>,
) -> Result<PublishEntryResponse> {
    // Validate request parameters
    params.entry_encoded.validate()?;
    params.operation_encoded.validate()?;

    // Get database connection pool
    let pool = data.pool.clone();

    // Handle error as this conversion validates operation hash
    let entry = decode_entry(&params.entry_encoded, Some(&params.operation_encoded))?;
    let operation = Operation::from(&params.operation_encoded);

    let author = params.entry_encoded.author();

<<<<<<< HEAD
    // A document is identified by either the hash of its `CREATE` message or .. @TODO
    let document_hash = if message.is_create() {
        params.entry_encoded.hash()
    } else {
        // @TODO: Get this from database instead, we can't trust that the author doesn't lie to us
        // about the id here
        message.id().unwrap().to_owned()
=======
    // Determine expected log id for new entry: a `CREATE` entry is always stored in the next free
    // user log. An `UPDATE` or `DELETE` operation is always stored in the same log that its original
    // `CREATE` operation was stored in.
    let document_log_id = match operation.is_create() {
        true => {
            // A document is identified by the hash of its `CREATE` operation
            let document_hash = &params.entry_encoded.hash();
            Log::find_document_log_id(&pool, &author, document_hash).await?
        }
        false => {
            // An instance is identified by the hash of its previous operation
            let instance_hash = operation.id().unwrap();
            Log::get_log_id_by_instance(&pool, instance_hash)
                .await?
                .ok_or(PublishEntryError::InstanceMissing)?
        }
>>>>>>> ac979109
    };

    // Determine expected log id for new entry: a `CREATE` entry is always stored in the next free
    // log.
    let document_log_id = Log::find_document_log_id(&pool, &author, Some(&document_hash)).await?;

    // Check if provided log id matches expected log id
    if &document_log_id != entry.log_id() {
        Err(PublishEntryError::InvalidLogId(
            entry.log_id().as_i64(),
            document_log_id.as_i64(),
        ))?;
    }

    // Get related bamboo backlink and skiplink entries
    let entry_backlink_bytes = if !entry.seq_num().is_first() {
        Entry::at_seq_num(
            &pool,
            &author,
            &entry.log_id(),
            &entry.seq_num_backlink().unwrap(),
        )
        .await?
        .map(|link| {
            Some(
                hex::decode(link.entry_bytes)
                    .expect("Backlink entry with invalid hex-encoding detected in database"),
            )
        })
        .ok_or(PublishEntryError::BacklinkMissing)
    } else {
        Ok(None)
    }?;

    let entry_skiplink_bytes = if !entry.seq_num().is_first() {
        Entry::at_seq_num(
            &pool,
            &author,
            &entry.log_id(),
            &entry.seq_num_skiplink().unwrap(),
        )
        .await?
        .map(|link| {
            Some(
                hex::decode(link.entry_bytes)
                    .expect("Skiplink entry with invalid hex-encoding detected in database"),
            )
        })
        .ok_or(PublishEntryError::SkiplinkMissing)
    } else {
        Ok(None)
    }?;

    // Verify bamboo entry integrity
    bamboo_rs_core_ed25519_yasmf::verify(
        &params.entry_encoded.to_bytes(),
        Some(&params.operation_encoded.to_bytes()),
        entry_skiplink_bytes.as_deref(),
        entry_backlink_bytes.as_deref(),
    )?;

    // Register log in database when a new document is created
    if operation.is_create() {
        Log::insert(
            &pool,
            &author,
            &params.entry_encoded.hash(),
            &operation.schema(),
            entry.log_id(),
        )
        .await?;
    }

    // Finally insert Entry in database
    Entry::insert(
        &pool,
        &author,
        &params.entry_encoded,
        &params.entry_encoded.hash(),
        &entry.log_id(),
        &params.operation_encoded,
        &params.operation_encoded.hash(),
        &entry.seq_num(),
    )
    .await?;

    // Already return arguments for next entry creation
    let mut entry_latest = Entry::latest(&pool, &author, &entry.log_id())
        .await?
        .expect("Database does not contain any entries");
    let entry_hash_skiplink = super::entry_args::determine_skiplink(pool, &entry_latest).await?;

    let next_seq_num = entry_latest.seq_num.next().unwrap();

    Ok(PublishEntryResponse {
        entry_hash_backlink: Some(params.entry_encoded.hash()),
        entry_hash_skiplink,
        seq_num: next_seq_num,
        log_id: entry.log_id().to_owned(),
    })
}
#[cfg(test)]
mod tests {
    use std::convert::TryFrom;

    use p2panda_rs::entry::{sign_and_encode, Entry, EntrySigned, LogId, SeqNum};
    use p2panda_rs::hash::Hash;
    use p2panda_rs::identity::KeyPair;
    use p2panda_rs::operation::{Operation, OperationEncoded, OperationFields, OperationValue};

    use crate::rpc::api::build_rpc_api_service;
    use crate::rpc::server::{build_rpc_server, RpcServer};
    use crate::test_helpers::{handle_http, initialize_db, rpc_error, rpc_request, rpc_response};

    /// Create encoded entries and operations for testing.
    fn create_test_entry(
        key_pair: &KeyPair,
        schema: &Hash,
        log_id: &LogId,
        instance: Option<&Hash>,
        skiplink: Option<&EntrySigned>,
        backlink: Option<&EntrySigned>,
        seq_num: &SeqNum,
    ) -> (EntrySigned, OperationEncoded) {
        // Create operation with dummy data
        let mut fields = OperationFields::new();
        fields
            .add("test", OperationValue::Text("Hello".to_owned()))
            .unwrap();
        let operation = match instance {
            Some(instance_id) => {
                Operation::new_update(schema.clone(), instance_id.clone(), fields).unwrap()
            }
            None => Operation::new_create(schema.clone(), fields).unwrap(),
        };

        // Encode operation
        let operation_encoded = OperationEncoded::try_from(&operation).unwrap();

        // Create, sign and encode entry
        let entry = Entry::new(
            log_id,
            Some(&operation),
            skiplink.map(|e| e.hash()).as_ref(),
            backlink.map(|e| e.hash()).as_ref(),
            seq_num,
        )
        .unwrap();
        let entry_encoded = sign_and_encode(&entry, key_pair).unwrap();

        (entry_encoded, operation_encoded)
    }

    /// Compare API response from publishing an encoded entry and operation to expected skiplink,
    /// log id and sequence number.
    async fn assert_request(
        app: &RpcServer,
        entry_encoded: &EntrySigned,
        operation_encoded: &OperationEncoded,
        expect_skiplink: Option<&EntrySigned>,
        expect_log_id: &LogId,
        expect_seq_num: &SeqNum,
    ) {
        // Prepare request to API
        let request = rpc_request(
            "panda_publishEntry",
            &format!(
                r#"{{
                    "entryEncoded": "{}",
                    "operationEncoded": "{}"
                }}"#,
                entry_encoded.as_str(),
                operation_encoded.as_str(),
            ),
        );

        // Prepare expected response result
        let skiplink_str = match expect_skiplink {
            Some(entry) => {
                format!("\"{}\"", entry.hash().as_str())
            }
            None => "null".to_owned(),
        };

        let response = rpc_response(&format!(
            r#"{{
                "entryHashBacklink": "{}",
                "entryHashSkiplink": {},
                "logId": {},
                "seqNum": {}
            }}"#,
            entry_encoded.hash().as_str(),
            skiplink_str,
            expect_log_id.as_i64(),
            expect_seq_num.as_i64(),
        ));

        assert_eq!(handle_http(&app, request).await, response);
    }

    #[async_std::test]
    async fn publish_entry() {
        // Create key pair for author
        let key_pair = KeyPair::new();

        // Prepare test database
        let pool = initialize_db().await;

        // Create tide server with endpoints
        let rpc_api = build_rpc_api_service(pool);
        let app = build_rpc_server(rpc_api);

        // Define schema and log id for entries
        let schema = Hash::new_from_bytes(vec![1, 2, 3]).unwrap();
        let log_id_1 = LogId::default();
        let seq_num_1 = SeqNum::new(1).unwrap();

        // Create a couple of entries in the same log and check for consistency. The little diagrams
        // show back links and skip links analogous to this diagram from the bamboo spec:
        // https://github.com/AljoschaMeyer/bamboo/blob/61415747af34bfcb8f40a47ae3b02136083d3276/README.md#links-and-entry-verification
        //
        // [1] --
        let (entry_1, operation_1) =
            create_test_entry(&key_pair, &schema, &log_id_1, None, None, None, &seq_num_1);
        assert_request(
            &app,
            &entry_1,
            &operation_1,
            None,
            &log_id_1,
            &SeqNum::new(2).unwrap(),
        )
        .await;

        // [1] <-- [2]
        let (entry_2, operation_2) = create_test_entry(
            &key_pair,
            &schema,
            &log_id_1,
            Some(&entry_1.hash()),
            None,
            Some(&entry_1),
            &SeqNum::new(2).unwrap(),
        );
        assert_request(
            &app,
            &entry_2,
            &operation_2,
            None,
            &log_id_1,
            &SeqNum::new(3).unwrap(),
        )
        .await;

        // [1] <-- [2] <-- [3]
        let (entry_3, operation_3) = create_test_entry(
            &key_pair,
            &schema,
            &log_id_1,
            Some(&entry_1.hash()),
            None,
            Some(&entry_2),
            &SeqNum::new(3).unwrap(),
        );
        assert_request(
            &app,
            &entry_3,
            &operation_3,
            Some(&entry_1),
            &log_id_1,
            &SeqNum::new(4).unwrap(),
        )
        .await;

        //  /------------------ [4]
        // [1] <-- [2] <-- [3]
        let (entry_4, operation_4) = create_test_entry(
            &key_pair,
            &schema,
            &log_id_1,
            Some(&entry_1.hash()),
            Some(&entry_1),
            Some(&entry_3),
            &SeqNum::new(4).unwrap(),
        );
        assert_request(
            &app,
            &entry_4,
            &operation_4,
            None,
            &log_id_1,
            &SeqNum::new(5).unwrap(),
        )
        .await;

        //  /------------------ [4]
        // [1] <-- [2] <-- [3]   \-- [5] --
        let (entry_5, operation_5) = create_test_entry(
            &key_pair,
            &schema,
            &log_id_1,
            Some(&entry_1.hash()),
            None,
            Some(&entry_4),
            &SeqNum::new(5).unwrap(),
        );
        assert_request(
            &app,
            &entry_5,
            &operation_5,
            None,
            &log_id_1,
            &SeqNum::new(6).unwrap(),
        )
        .await;
    }

    #[async_std::test]
    async fn validate() {
        // Create key pair for author
        let key_pair = KeyPair::new();

        // Prepare test database
        let pool = initialize_db().await;

        // Create tide server with endpoints
        let rpc_api = build_rpc_api_service(pool);
        let app = build_rpc_server(rpc_api);

        // Define schema and log id for entries
        let schema = Hash::new_from_bytes(vec![1, 2, 3]).unwrap();
        let log_id = LogId::new(1);
        let seq_num = SeqNum::new(1).unwrap();

        // Create two valid entries for testing
        let (entry_1, operation_1) =
            create_test_entry(&key_pair, &schema, &log_id, None, None, None, &seq_num);
        assert_request(
            &app,
            &entry_1,
            &operation_1,
            None,
            &log_id,
            &SeqNum::new(2).unwrap(),
        )
        .await;

        let (entry_2, operation_2) = create_test_entry(
            &key_pair,
            &schema,
            &log_id,
            Some(&entry_1.hash()),
            None,
            Some(&entry_1),
            &SeqNum::new(2).unwrap(),
        );
        assert_request(
            &app,
            &entry_2,
            &operation_2,
            None,
            &log_id,
            &SeqNum::new(3).unwrap(),
        )
        .await;

        // Send invalid log id for a new document: The entries entry_1 and entry_2 are assigned to
        // log 1, which makes log 2 the required log for the next new document.
        let (entry_wrong_log_id, operation_wrong_log_id) = create_test_entry(
            &key_pair,
            &schema,
            &LogId::new(3),
            None,
            None,
            None,
            &SeqNum::new(1).unwrap(),
        );

        let request = rpc_request(
            "panda_publishEntry",
            &format!(
                r#"{{
                    "entryEncoded": "{}",
                    "operationEncoded": "{}"
                }}"#,
                entry_wrong_log_id.as_str(),
                operation_wrong_log_id.as_str(),
            ),
        );

<<<<<<< HEAD
        let response = rpc_error("Requested log id 3 does not match expected log id 2");
=======
        let response = rpc_error("Requested log id 5 does not match expected log id 2");
>>>>>>> ac979109

        assert_eq!(handle_http(&app, request).await, response);

        // Send invalid log id for an existing document: This entry is an update for the existing
        // document in log 1, however, we are trying to publish it in log 3.
        let (entry_wrong_log_id, operation_wrong_log_id) = create_test_entry(
            &key_pair,
            &schema,
            &LogId::new(3),
            Some(&entry_2.hash()),
            None,
            None,
            &SeqNum::new(1).unwrap(),
        );

        let request = rpc_request(
            "panda_publishEntry",
            &format!(
                r#"{{
                    "entryEncoded": "{}",
                    "operationEncoded": "{}"
                }}"#,
                entry_wrong_log_id.as_str(),
                operation_wrong_log_id.as_str(),
            ),
        );

        let response = rpc_error("Requested log id 3 does not match expected log id 2");

        assert_eq!(handle_http(&app, request).await, response);

        // Send invalid backlink entry / hash
        let (entry_wrong_hash, operation_wrong_hash) = create_test_entry(
            &key_pair,
            &schema,
            &log_id,
            Some(&entry_1.hash()),
            Some(&entry_2),
            Some(&entry_1),
            &SeqNum::new(3).unwrap(),
        );

        let request = rpc_request(
            "panda_publishEntry",
            &format!(
                r#"{{
                    "entryEncoded": "{}",
                    "operationEncoded": "{}"
                }}"#,
                entry_wrong_hash.as_str(),
                operation_wrong_hash.as_str(),
            ),
        );

        let response = rpc_error(
            "The backlink hash encoded in the entry does not match the lipmaa entry provided",
        );

        assert_eq!(handle_http(&app, request).await, response);

        // Send invalid seq num
        let (entry_wrong_seq_num, operation_wrong_seq_num) = create_test_entry(
            &key_pair,
            &schema,
            &log_id,
            Some(&entry_1.hash()),
            None,
            Some(&entry_2),
            &SeqNum::new(5).unwrap(),
        );

        let request = rpc_request(
            "panda_publishEntry",
            &format!(
                r#"{{
                    "entryEncoded": "{}",
                    "operationEncoded": "{}"
                }}"#,
                entry_wrong_seq_num.as_str(),
                operation_wrong_seq_num.as_str(),
            ),
        );

        let response = rpc_error("Could not find backlink entry in database");

        assert_eq!(handle_http(&app, request).await, response);
    }
}<|MERGE_RESOLUTION|>--- conflicted
+++ resolved
@@ -3,12 +3,7 @@
 use jsonrpc_v2::{Data, Params};
 use p2panda_rs::Validate;
 use p2panda_rs::entry::decode_entry;
-<<<<<<< HEAD
-use p2panda_rs::message::Message;
-=======
 use p2panda_rs::operation::Operation;
-use p2panda_rs::Validate;
->>>>>>> ac979109
 
 use crate::db::models::{Entry, Log};
 use crate::errors::Result;
@@ -27,12 +22,6 @@
 
     #[error("Requested log id {0} does not match expected log id {1}")]
     InvalidLogId(i64, i64),
-<<<<<<< HEAD
-=======
-
-    #[error("The instance this operation is referring to is unknown")]
-    InstanceMissing,
->>>>>>> ac979109
 }
 
 /// Implementation of `panda_publishEntry` RPC method.
@@ -55,32 +44,13 @@
 
     let author = params.entry_encoded.author();
 
-<<<<<<< HEAD
-    // A document is identified by either the hash of its `CREATE` message or .. @TODO
-    let document_hash = if message.is_create() {
+    // A document is identified by either the hash of its `CREATE` operation or .. @TODO
+    let document_hash = if operation.is_create() {
         params.entry_encoded.hash()
     } else {
         // @TODO: Get this from database instead, we can't trust that the author doesn't lie to us
         // about the id here
-        message.id().unwrap().to_owned()
-=======
-    // Determine expected log id for new entry: a `CREATE` entry is always stored in the next free
-    // user log. An `UPDATE` or `DELETE` operation is always stored in the same log that its original
-    // `CREATE` operation was stored in.
-    let document_log_id = match operation.is_create() {
-        true => {
-            // A document is identified by the hash of its `CREATE` operation
-            let document_hash = &params.entry_encoded.hash();
-            Log::find_document_log_id(&pool, &author, document_hash).await?
-        }
-        false => {
-            // An instance is identified by the hash of its previous operation
-            let instance_hash = operation.id().unwrap();
-            Log::get_log_id_by_instance(&pool, instance_hash)
-                .await?
-                .ok_or(PublishEntryError::InstanceMissing)?
-        }
->>>>>>> ac979109
+        operation.id().unwrap().to_owned()
     };
 
     // Determine expected log id for new entry: a `CREATE` entry is always stored in the next free
@@ -471,11 +441,7 @@
             ),
         );
 
-<<<<<<< HEAD
         let response = rpc_error("Requested log id 3 does not match expected log id 2");
-=======
-        let response = rpc_error("Requested log id 5 does not match expected log id 2");
->>>>>>> ac979109
 
         assert_eq!(handle_http(&app, request).await, response);
 
