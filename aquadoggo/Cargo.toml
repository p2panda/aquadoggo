--- conflicted
+++ resolved
@@ -29,12 +29,8 @@
 ], default-features = false }
 log = "0.4.14"
 openssl-probe = "0.1.4"
-<<<<<<< HEAD
-p2panda-rs = { git = "https://github.com/p2panda/p2panda", branch = "simple-log-ids", features = ["db-sqlx"] }
-=======
-// @TODO: Move this back to crate as soon as upcoming changes have been published
+# @TODO: Move this back to crate as soon as upcoming changes have been published
 p2panda-rs = { git = "https://github.com/p2panda/p2panda", branch = "main", features = ["db-sqlx"] }
->>>>>>> ac979109
 rand = "0.8.4"
 serde = { version = "1.0.130", features = ["derive"] }
 serde_json = "1.0.67"
