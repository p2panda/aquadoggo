--- conflicted
+++ resolved
@@ -1,15 +1,12 @@
 // SPDX-License-Identifier: AGPL-3.0-or-later
 
-<<<<<<< HEAD
 //! Mutation root.
 use async_graphql::{Context, Error, Object, Result};
-use p2panda_rs::operation::{AsVerifiedOperation, VerifiedOperation};
+use p2panda_rs::entry::{decode_entry, EntrySigned};
+use p2panda_rs::operation::{
+    AsVerifiedOperation, Operation, OperationEncoded, OperationId, VerifiedOperation,
+};
 use p2panda_rs::storage_provider::traits::{OperationStore, StorageProvider};
-=======
-use async_graphql::{Context, Object, Result};
-use p2panda_rs::entry::{decode_entry, EntrySigned};
-use p2panda_rs::operation::{Operation, OperationEncoded, OperationId};
->>>>>>> 4e514ca0
 use p2panda_rs::Validate;
 
 use crate::bus::{ServiceMessage, ServiceSender};
@@ -121,11 +118,8 @@
     use crate::bus::ServiceMessage;
     use crate::db::provider::SqlStorage;
     use crate::db::stores::test_utils::{test_db, TestDatabase, TestDatabaseRunner};
-<<<<<<< HEAD
+    use crate::domain::next_args;
     use crate::graphql::GraphQLSchemaManager;
-=======
-    use crate::domain::next_args;
->>>>>>> 4e514ca0
     use crate::http::{build_server, HttpServiceContext};
     use crate::schema::SchemaProvider;
     use crate::test_helpers::TestClient;
@@ -237,18 +231,12 @@
 
     #[rstest]
     fn publish_entry(#[from(test_db)] runner: TestDatabaseRunner, publish_entry_request: Request) {
-<<<<<<< HEAD
         runner.with_db_teardown(move |db: TestDatabase| async move {
             let (tx, _rx) = broadcast::channel(16);
             let schema_provider = SchemaProvider::default();
             let manager = GraphQLSchemaManager::new(db.store, tx, schema_provider).await;
             let context = HttpServiceContext::new(manager);
 
-=======
-        runner.with_db_teardown(move |db: TestDatabase<SqlStorage>| async move {
-            let (tx, _) = broadcast::channel(16);
-            let context = HttpServiceContext::new(db.store, tx);
->>>>>>> 4e514ca0
             let response = context.schema.execute(publish_entry_request).await;
 
             assert_eq!(
