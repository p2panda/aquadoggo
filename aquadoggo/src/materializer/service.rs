--- conflicted
+++ resolved
@@ -159,18 +159,7 @@
     #[rstest]
     fn materialize_document_from_bus(
         #[from(test_db)]
-<<<<<<< HEAD
-        #[with(
-            1,
-            1,
-            1,
-            false,
-            TEST_SCHEMA_ID.parse().unwrap(),
-            vec![("name", OperationValue::Text("panda".into()))]
-        )]
-=======
         #[with(1, 1, 1, false, SCHEMA_ID.parse().unwrap(), vec![("name", OperationValue::Text("panda".into()))])]
->>>>>>> 4d2e6723
         runner: TestDatabaseRunner,
     ) {
         // Prepare database which inserts data for one document
@@ -249,18 +238,7 @@
     #[rstest]
     fn materialize_document_from_last_runtime(
         #[from(test_db)]
-<<<<<<< HEAD
-        #[with(
-            1,
-            1,
-            1,
-            false,
-            TEST_SCHEMA_ID.parse().unwrap(),
-            vec![("name", OperationValue::Text("panda".into()))]
-        )]
-=======
         #[with(1, 1, 1, false, SCHEMA_ID.parse().unwrap(), vec![("name", OperationValue::Text("panda".into()))])]
->>>>>>> 4d2e6723
         runner: TestDatabaseRunner,
     ) {
         // Prepare database which inserts data for one document
@@ -325,18 +303,7 @@
     #[rstest]
     fn materialize_update_document(
         #[from(test_db)]
-<<<<<<< HEAD
-        #[with(
-            1,
-            1,
-            1,
-            false,
-            TEST_SCHEMA_ID.parse().unwrap(),
-            vec![("name", OperationValue::Text("panda".into()))]
-        )]
-=======
         #[with(1, 1, 1, false, SCHEMA_ID.parse().unwrap(), vec![("name", OperationValue::Text("panda".into()))])]
->>>>>>> 4d2e6723
         runner: TestDatabaseRunner,
     ) {
         // Prepare database which inserts data for one document
