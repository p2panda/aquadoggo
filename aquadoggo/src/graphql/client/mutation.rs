--- conflicted
+++ resolved
@@ -103,18 +103,12 @@
     use tokio::sync::broadcast;
 
     use crate::bus::ServiceMessage;
-<<<<<<< HEAD
-    use crate::graphql::client::PublishEntryResponse;
-    use crate::graphql::GraphQLSchemaManager;
-    use crate::http::HttpServiceContext;
-    use crate::schema::SchemaProvider;
-    use crate::test_helpers::initialize_store;
-=======
     use crate::db::stores::test_utils::{test_db, TestDatabase, TestDatabaseRunner};
     use crate::graphql::client::{EntryArgsRequest, PublishEntryResponse};
+    use crate::graphql::GraphQLSchemaManager;
     use crate::http::{build_server, HttpServiceContext};
+    use crate::schema::SchemaProvider;
     use crate::test_helpers::TestClient;
->>>>>>> a1e59737
 
     const ENTRY_ENCODED: &str = "00bedabb435758855968b3e2de2aa1f653adfbb392fcf9cb2295a68b2eca3c\
                                  fb030101a200204b771d59d76e820cbae493682003e99b795e4e7c86a8d6b4\
@@ -139,19 +133,9 @@
             }
         }"#;
 
-<<<<<<< HEAD
-    #[tokio::test]
-    async fn publish_entry() {
-        let (tx, _rx) = broadcast::channel(16);
-        let store = initialize_store().await;
-        let schema_provider = SchemaProvider::default();
-        let manager = GraphQLSchemaManager::new(store, tx, schema_provider).await;
-        let context = HttpServiceContext::new(manager);
-=======
     const UPDATE_OPERATION_NO_PREVIOUS_OPS: &str = "A466616374696F6E6675706461746566736368656D617849636861745F30303230633635353637616533376566656132393365333461396337643133663866326266323364626463336235633762396162343632393331313163343866633738626776657273696F6E01666669656C6473A1676D657373616765A26474797065637374726576616C7565764F68682C206D79206669727374206D65737361676521";
 
     const CREATE_OPERATION_WITH_PREVIOUS_OPS: &str = "A566616374696F6E6663726561746566736368656D617849636861745F30303230633635353637616533376566656132393365333461396337643133663866326266323364626463336235633762396162343632393331313163343866633738626776657273696F6E017370726576696F75735F6F7065726174696F6E738178443030323036356637346636666438316562316261653139656230643864636531343566616136613536643762343037366437666261343338353431303630396232626165666669656C6473A1676D657373616765A26474797065637374726576616C75657357686963682049206E6F77207570646174652E";
->>>>>>> a1e59737
 
     const DELETE_OPERATION_NO_PREVIOUS_OPS: &str = "A366616374696F6E6664656C65746566736368656D617849636861745F30303230633635353637616533376566656132393365333461396337643133663866326266323364626463336235633762396162343632393331313163343866633738626776657273696F6E01";
 
@@ -173,7 +157,9 @@
     fn publish_entry(#[from(test_db)] runner: TestDatabaseRunner, publish_entry_request: Request) {
         runner.with_db_teardown(move |db: TestDatabase| async move {
             let (tx, _rx) = broadcast::channel(16);
-            let context = HttpServiceContext::new(db.store, tx);
+            let schema_provider = SchemaProvider::default();
+            let manager = GraphQLSchemaManager::new(store, tx, schema_provider).await;
+            let context = HttpServiceContext::new(manager);
 
             let response = context.schema.execute(publish_entry_request).await;
             let received: PublishEntryResponse = match response.data {
@@ -528,24 +514,16 @@
         });
     }
 
-<<<<<<< HEAD
-    #[tokio::test]
-    async fn sends_message_on_communication_bus() {
-        let (tx, mut rx) = broadcast::channel(16);
-        let store = initialize_store().await;
-        let schema_provider = SchemaProvider::default();
-        let manager = GraphQLSchemaManager::new(store, tx, schema_provider).await;
-        let context = HttpServiceContext::new(manager);
-=======
     #[rstest]
     fn publish_many_entries(#[from(test_db)] runner: TestDatabaseRunner) {
         runner.with_db_teardown(|db: TestDatabase| async move {
             let key_pairs = vec![KeyPair::new(), KeyPair::new()];
             let num_of_entries = 100;
->>>>>>> a1e59737
 
             let (tx, _rx) = broadcast::channel(16);
-            let context = HttpServiceContext::new(db.store.clone(), tx);
+            let schema_provider = SchemaProvider::default();
+            let manager = GraphQLSchemaManager::new(store, tx, schema_provider).await;
+            let context = HttpServiceContext::new(manager);
             let client = TestClient::new(build_server(context));
 
             for key_pair in &key_pairs {
@@ -609,15 +587,6 @@
         });
     }
 
-<<<<<<< HEAD
-    #[tokio::test]
-    async fn publish_entry_error_handling() {
-        let (tx, _rx) = broadcast::channel(16);
-        let store = initialize_store().await;
-        let schema_provider = SchemaProvider::default();
-        let manager = GraphQLSchemaManager::new(store, tx, schema_provider).await;
-        let context = HttpServiceContext::new(manager);
-=======
     #[rstest]
     fn duplicate_publishing_of_entries(
         #[from(test_db)]
@@ -626,9 +595,10 @@
     ) {
         runner.with_db_teardown(|populated_db: TestDatabase| async move {
             let (tx, _rx) = broadcast::channel(16);
-            let context = HttpServiceContext::new(populated_db.store.clone(), tx);
+            let schema_provider = SchemaProvider::default();
+            let manager = GraphQLSchemaManager::new(store, tx, schema_provider).await;
+            let context = HttpServiceContext::new(manager);
             let client = TestClient::new(build_server(context));
->>>>>>> a1e59737
 
             // Get the entries from the prepopulated store.
             let mut entries = populated_db
