--- conflicted
+++ resolved
@@ -74,13 +74,10 @@
 - Fix race condition when check for existing view ids was too early [#420](https://github.com/p2panda/aquadoggo/pull/420)
 - Use fork of `asynchronous-codec` to temporarily fix CBOR decoding bug [#440](https://github.com/p2panda/aquadoggo/pull/440)
 - Fix composing of circuit relay address [#451](https://github.com/p2panda/aquadoggo/pull/451)
-<<<<<<< HEAD
 - Correct selection of comparison field during pagination [#471](https://github.com/p2panda/aquadoggo/pull/471)
-=======
 - Don't check for `affected_rows` on task deletion [#461](https://github.com/p2panda/aquadoggo/pull/461)
 - Do not critically fail when view does not exist due to race condition [#460](https://github.com/p2panda/aquadoggo/pull/460)
 - Do nothing on log insertion conflict [#468](https://github.com/p2panda/aquadoggo/pull/468)
->>>>>>> 27e84cd6
 
 ### Open Sauce
 
