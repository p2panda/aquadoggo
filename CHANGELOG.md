# Changelog

All notable changes to this project will be documented in this file.

The format is based on [Keep a Changelog](https://keepachangelog.com/en/1.0.0/),
and this project adheres to [Semantic Versioning](https://semver.org/spec/v2.0.0.html).

## [Unreleased]

### Added

- GraphQL replication service gets and verifies new entries and inserts them into the db [#137](https://github.com/p2panda/aquadoggo/pull/137)
- Add schema task and schema provider that update when new schema views are materialised [#166](https://github.com/p2panda/aquadoggo/pull/166)

### Changed

- Refactor scalars and replication API, replace `graphql-client` with `gql_client` [#184](https://github.com/p2panda/aquadoggo/pull/184)
<<<<<<< HEAD
- Give error types of worker a string for better debugging [#194](https://github.com/p2panda/aquadoggo/pull/194)
=======
- Bump `p2panda-rs` which now supports log id's starting from `0` [#207](https://github.com/p2panda/aquadoggo/pull/207)

### Fixed

- Don't return errors from `SchemaStore` when a schema could not be constructed [#192](https://github.com/p2panda/aquadoggo/pull/192)
- Filter out deleted documents in `get_documents_by_schema` SQL query [#193](https://github.com/p2panda/aquadoggo/pull/193)
>>>>>>> bbc55d55

## [0.3.0]

Released on 2022-07-01: :package: [`crate`](https://crates.io/crates/aquadoggo/0.3.0)

### Added

- Introduce GraphQL endpoint [#81](https://github.com/p2panda/aquadoggo/pull/81)
- Generic task queue with worker pool [#82](https://github.com/p2panda/aquadoggo/pull/82)
- Service manager [#90](https://github.com/p2panda/aquadoggo/pull/90)
- Service error handling, refactor runtime [#92](https://github.com/p2panda/aquadoggo/pull/92)
- Refactor module structure, propagate errors in worker to service manager [#97](https://github.com/p2panda/aquadoggo/pull/97)
- Restructure storage modules and remove JSON RPC [#101](https://github.com/p2panda/aquadoggo/pull/101)
- Implement new methods required for replication defined by `EntryStore` trait [#102](https://github.com/p2panda/aquadoggo/pull/102)
- Implement SQL `OperationStore` [#103](https://github.com/p2panda/aquadoggo/pull/103)
- GraphQL client API with endpoint for retrieving next entry arguments [#119](https://github.com/p2panda/aquadoggo/pull/119)
- GraphQL endpoint for publishing entries [#123](https://github.com/p2panda/aquadoggo/pull/132)
- Implement SQL `DocumentStore` [#118](https://github.com/p2panda/aquadoggo/pull/118)
- Implement SQL `SchemaStore` [#130](https://github.com/p2panda/aquadoggo/pull/130)
- Reduce and dependency tasks [#144](https://github.com/p2panda/aquadoggo/pull/144)
- GraphQL endpoints for replication [#100](https://github.com/p2panda/aquadoggo/pull/100)
- Inform materialization service about new operations [#161](https://github.com/p2panda/aquadoggo/pull/161)
- e2e publish entry tests [#167](https://github.com/p2panda/aquadoggo/pull/167)
- Reschedule pending tasks on startup [#168](https://github.com/p2panda/aquadoggo/pull/168)
- Debug logging in reduce task [#175](https://github.com/p2panda/aquadoggo/pull/175)

### Changed

- Move to `tokio` async runtime [#75](https://github.com/p2panda/aquadoggo/pull/75)
- Implement SQL storage using `p2panda_rs` storage provider traits [#80](https://github.com/p2panda/aquadoggo/pull/80)
- Improve `Signal` efficiency in `ServiceManager` [#95](https://github.com/p2panda/aquadoggo/pull/95)
- `EntryStore` improvements [#123](https://github.com/p2panda/aquadoggo/pull/123)
- Improvements for log and entry table layout [#124](https://github.com/p2panda/aquadoggo/issues/122)
- Update `StorageProvider` API after `p2panda-rs` changes [#129](https://github.com/p2panda/aquadoggo/pull/129)
- Move `SqlStorage` into shared `Context` [#135](https://github.com/p2panda/aquadoggo/pull/135)
- Refactor tests to use fixtures exported from `p2panda-rs` [#147](https://github.com/p2panda/aquadoggo/pull/147)
- Use `DocumentViewId` for previous operations [#147](https://github.com/p2panda/aquadoggo/pull/147)
- Use `VerifiedOperation` [#158](https://github.com/p2panda/aquadoggo/pull/158)
- Refactor `test_db` helper method [#176](https://github.com/p2panda/aquadoggo/pull/176)
- Update `publishEntry` params and `nextEntryArgs` response fields [#181](https://github.com/p2panda/aquadoggo/pull/181)
- Improve test runtime by reducing selected tests' iteration count [#202](https://github.com/p2panda/aquadoggo/pull/202)

### Fixed

- Fix high CPU usage of idle workers [#136](https://github.com/p2panda/aquadoggo/pull/136)
- Improve CI, track test coverage [#139](https://github.com/p2panda/aquadoggo/pull/139)
- Fix compatibility with PostgreSQL, change sqlx runtime to `tokio` [#170](https://github.com/p2panda/aquadoggo/pull/170)
- Use UPSERT for inserting or updating documents [#173](https://github.com/p2panda/aquadoggo/pull/173)
- Don't critically fail reduce task when document missing [#177](https://github.com/p2panda/aquadoggo/pull/177)

## [0.2.0]

_Please note: `aquadoggo-rs` crate is not published yet, due to unpublished dependencies._

### Changed

- Replace schema logs with document logs, changing the behavior the `nextEntryArgs` and `publishEntry` RPC methods, invalidating and deleting all previously published entries [#44](https://github.com/p2panda/aquadoggo/pull/44)
- Rename `Message` to `Operation` everywhere [#48](https://github.com/p2panda/aquadoggo/pull/48)
- Make JSON RPC methods compatible with new document logs flow [#47](https://github.com/p2panda/aquadoggo/pull/47)
- Nicer looking `README.md` for crate [#42](https://github.com/p2panda/aquadoggo/42)
- Support u64 integers [#54](https://github.com/p2panda/aquadoggo/pull/54)

### Fixed

- Fixed bamboo log selection for authors with more than 10 documents [#66](https://github.com/p2panda/aquadoggo/pull/66)

## [0.1.0]

Released on 2021-10-25: :package: [`crate`](https://crates.io/crates/aquadoggo/0.1.0) and 2021-10-26: 🐳 [`docker`](https://hub.docker.com/layers/p2panda/aquadoggo/v0.1.0/images/sha256-be4ba99ce47517dc99e42feda70dd452356190b5f86fcffea44b1bce1d4d315e?context=explore)

### Added

- `panda_queryEntries` RPC method [#23](https://github.com/p2panda/aquadoggo/pull/23)
- Docker support [#22](https://github.com/p2panda/aquadoggo/pull/22)
- `panda_publishEntry` RPC method [#21](https://github.com/p2panda/aquadoggo/pull/21)
- `panda_getEntryArguments` RPC method [#11](https://github.com/p2panda/aquadoggo/pull/11)
- SQL database persistence supporting PostgreSQL, MySQL and SQLite via `sqlx` [#9](https://github.com/p2panda/aquadoggo/pull/9)
- Server configuration via environment variables [#7](https://github.com/p2panda/aquadoggo/pull/7)
- JSON RPC HTTP and WebSocket API server via [#5](https://github.com/p2panda/aquadoggo/pull/5)

### Changed

- Use p2panda-rs 0.2.1 with fixed linter setting [#41](https://github.com/p2panda/aquadoggo/41)
- Use `tide` for HTTP server and `jsonrpc-v2` for JSON RPC [#29](https://github.com/p2panda/aquadoggo/29)

[unreleased]: https://github.com/p2panda/aquadoggo/compare/v0.3.0...HEAD
[0.3.0]: https://github.com/p2panda/aquadoggo/releases/tag/v0.3.0
[0.2.0]: https://github.com/p2panda/aquadoggo/releases/tag/v0.2.0
[0.1.0]: https://github.com/p2panda/aquadoggo/releases/tag/v0.1.0<|MERGE_RESOLUTION|>--- conflicted
+++ resolved
@@ -15,16 +15,13 @@
 ### Changed
 
 - Refactor scalars and replication API, replace `graphql-client` with `gql_client` [#184](https://github.com/p2panda/aquadoggo/pull/184)
-<<<<<<< HEAD
 - Give error types of worker a string for better debugging [#194](https://github.com/p2panda/aquadoggo/pull/194)
-=======
 - Bump `p2panda-rs` which now supports log id's starting from `0` [#207](https://github.com/p2panda/aquadoggo/pull/207)
 
 ### Fixed
 
 - Don't return errors from `SchemaStore` when a schema could not be constructed [#192](https://github.com/p2panda/aquadoggo/pull/192)
 - Filter out deleted documents in `get_documents_by_schema` SQL query [#193](https://github.com/p2panda/aquadoggo/pull/193)
->>>>>>> bbc55d55
 
 ## [0.3.0]
 
