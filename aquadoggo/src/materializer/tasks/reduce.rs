--- conflicted
+++ resolved
@@ -216,17 +216,12 @@
         )]
         runner: TestDatabaseRunner,
     ) {
-<<<<<<< HEAD
-        runner.with_db_teardown(|db: TestDatabase<SqlStorage>| async move {
-            let context = Context::new(db.store.clone(), Configuration::default());
-=======
-        runner.with_db_teardown(|db: TestDatabase| async move {
+        runner.with_db_teardown(|db: TestDatabase<SqlStorage>| async move {
             let context = Context::new(
                 db.store,
                 Configuration::default(),
                 SchemaProvider::default(),
             );
->>>>>>> 4d2e6723
 
             for document_id in &db.test_data.documents {
                 let input = TaskInput::new(Some(document_id.clone()), None);
@@ -365,17 +360,12 @@
         #[with(3, 1, 20, true)]
         runner: TestDatabaseRunner,
     ) {
-<<<<<<< HEAD
-        runner.with_db_teardown(|db: TestDatabase<SqlStorage>| async move {
-            let context = Context::new(db.store.clone(), Configuration::default());
-=======
-        runner.with_db_teardown(|db: TestDatabase| async move {
+        runner.with_db_teardown(|db: TestDatabase<SqlStorage>| async move {
             let context = Context::new(
                 db.store.clone(),
                 Configuration::default(),
                 SchemaProvider::default(),
             );
->>>>>>> 4d2e6723
 
             for document_id in &db.test_data.documents {
                 let input = TaskInput::new(Some(document_id.clone()), None);
@@ -417,17 +407,12 @@
         #[case] runner: TestDatabaseRunner,
         #[case] is_next_task: bool,
     ) {
-<<<<<<< HEAD
         runner.with_db_teardown(move |db: TestDatabase<SqlStorage>| async move {
-            let context = Context::new(db.store.clone(), Configuration::default());
-=======
-        runner.with_db_teardown(move |db: TestDatabase| async move {
             let context = Context::new(
                 db.store.clone(),
                 Configuration::default(),
                 SchemaProvider::default(),
             );
->>>>>>> 4d2e6723
             let document_id = db.test_data.documents[0].clone();
 
             let input = TaskInput::new(Some(document_id.clone()), None);
@@ -444,17 +429,12 @@
         #[case] document_view_id: Option<DocumentViewId>,
         #[from(test_db)] runner: TestDatabaseRunner,
     ) {
-<<<<<<< HEAD
-        runner.with_db_teardown(|db: TestDatabase<SqlStorage>| async move {
-            let context = Context::new(db.store.clone(), Configuration::default());
-=======
-        runner.with_db_teardown(|db: TestDatabase| async move {
+        runner.with_db_teardown(|db: TestDatabase<SqlStorage>| async move {
             let context = Context::new(
                 db.store,
                 Configuration::default(),
                 SchemaProvider::default(),
             );
->>>>>>> 4d2e6723
             let input = TaskInput::new(document_id, document_view_id);
 
             assert!(reduce_task(context.clone(), input).await.is_err());
@@ -470,17 +450,12 @@
         #[from(random_document_view_id)] document_view_id: DocumentViewId,
     ) {
         // Prepare empty database.
-<<<<<<< HEAD
-        runner.with_db_teardown(|db: TestDatabase<SqlStorage>| async move {
-            let context = Context::new(db.store.clone(), Configuration::default());
-=======
-        runner.with_db_teardown(|db: TestDatabase| async move {
+        runner.with_db_teardown(|db: TestDatabase<SqlStorage>| async move {
             let context = Context::new(
                 db.store.clone(),
                 Configuration::default(),
                 SchemaProvider::default(),
             );
->>>>>>> 4d2e6723
 
             // Dispatch a reduce task for a document which doesn't exist by it's document id.
             let input = TaskInput::new(Some(document_id), None);
