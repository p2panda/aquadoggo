--- conflicted
+++ resolved
@@ -202,12 +202,8 @@
                     tokio::time::sleep(Duration::from_millis(100)).await;
                 }
             });
-<<<<<<< HEAD
-            let (tx, _rx) = broadcast::channel(1024);
-=======
             let (tx, _) = broadcast::channel(1024);
             let (tx_ready, rx_ready) = oneshot::channel::<()>();
->>>>>>> 4e514ca0
 
             // Start materializer service
             let tx_clone = tx.clone();
@@ -281,12 +277,8 @@
                     tokio::time::sleep(Duration::from_millis(100)).await;
                 }
             });
-<<<<<<< HEAD
-            let (tx, _rx) = broadcast::channel(1024);
-=======
             let (tx, _) = broadcast::channel(1024);
             let (tx_ready, rx_ready) = oneshot::channel::<()>();
->>>>>>> 4e514ca0
 
             // Start materializer service
             let tx_clone = tx.clone();
@@ -354,12 +346,8 @@
                     tokio::time::sleep(Duration::from_millis(100)).await;
                 }
             });
-<<<<<<< HEAD
-            let (tx, _rx) = broadcast::channel(1024);
-=======
             let (tx, _) = broadcast::channel(1024);
             let (tx_ready, rx_ready) = oneshot::channel::<()>();
->>>>>>> 4e514ca0
 
             // Start materializer service
             let tx_clone = tx.clone();
@@ -369,14 +357,9 @@
                     .unwrap();
             });
 
-<<<<<<< HEAD
-            // Wait for service to be ready ..
-            tokio::time::sleep(Duration::from_millis(100)).await;
-=======
             if rx_ready.await.is_err() {
                 panic!("Service dropped");
             }
->>>>>>> 4e514ca0
 
             // Send a message over the bus which kicks in materialization
             tx.send(crate::bus::ServiceMessage::NewOperation(
