--- conflicted
+++ resolved
@@ -23,18 +23,14 @@
 mod manager;
 mod materializer;
 mod node;
-<<<<<<< HEAD
+mod replication;
 mod schema;
-=======
-mod replication;
->>>>>>> acd446ff
 
 #[cfg(test)]
 mod test_helpers;
 
-<<<<<<< HEAD
-pub use config::Configuration;
-pub use db::{connection_pool, provider::SqlStorage};
+pub use crate::config::Configuration;
+pub use crate::replication::ReplicationConfiguration;
 pub use node::Node;
 
 /// Init env_logger before the test suite runs to handle logging outputs.
@@ -58,9 +54,4 @@
     if std::env::var("RUST_LOG").is_ok() {
         let _ = env_logger::builder().is_test(true).try_init();
     }
-}
-=======
-pub use crate::config::Configuration;
-pub use crate::replication::ReplicationConfiguration;
-pub use node::Node;
->>>>>>> acd446ff
+}