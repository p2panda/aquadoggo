[package]
name = "aquadoggo"
version = "0.3.0"
authors = [
    "adz <x1d@adz.garden>",
    "cafca <cafca@001.land>",
    "pietgeursen <pietgeursen@gmail.com>",
<<<<<<< HEAD
=======
    "sandreae <contact@samandreae.com>",
    "sophiiistika <sophiiistika@mailbox.org>",
>>>>>>> f0917db5
]
description = "Embeddable p2p network node"
license = "AGPL-3.0-or-later"
repository = "https://github.com/p2panda/aquadoggo"
readme = "README.md"
edition = "2018"

[dependencies]
anyhow = "^1.0.58"
async-graphql = "^3.0.38"
async-graphql-axum = "^3.0.38"
async-trait = "^0.1.56"
axum = "^0.5.10"
bamboo-rs-core-ed25519-yasmf = "^0.1.1"
deadqueue = { version = "^0.2.2", default-features = false, features = [ "unlimited" ] }
directories = "^4.0.1"
envy = "^0.4.2"
futures = "^0.3.21"
gql_client = "^1.0.6"
lipmaa-link = "^0.2.2"
log = "^0.4.17"
openssl-probe = "^0.1.5"
p2panda-rs = "^0.4.0"
serde = { version = "^1.0.137", features = ["derive"] }
sqlx = { version = "^0.6.0", features = [ "any", "postgres", "sqlite", "runtime-tokio-rustls" ] }
thiserror = "^1.0.31"
tokio = { version = "^1.19.2", features = [ "macros", "net", "rt", "rt-multi-thread", "sync", "time" ] }
tower-http = { version = "^0.3.4", default-features = false, features = [ "cors" ] }
triggered = "^0.1.2"

[dev-dependencies]
ctor = "^0.1.22"
env_logger = "^0.9.0"
http = "^0.2.6"
hyper = "^0.14.17"
once_cell = "^1.12.0"
p2panda-rs = { version = "^0.4.0", features = [ "testing", ] }
rand = "0.8.5"
reqwest = { version = "^0.11.9", default-features = false, features = [ "json", "stream", ] }
rstest = "^0.12.0"
rstest_reuse = "^0.1.3"
serde_json = "1.0.82"
tower = "^0.4.12"
tower-service = "^0.3.1"<|MERGE_RESOLUTION|>--- conflicted
+++ resolved
@@ -5,11 +5,8 @@
     "adz <x1d@adz.garden>",
     "cafca <cafca@001.land>",
     "pietgeursen <pietgeursen@gmail.com>",
-<<<<<<< HEAD
-=======
     "sandreae <contact@samandreae.com>",
     "sophiiistika <sophiiistika@mailbox.org>",
->>>>>>> f0917db5
 ]
 description = "Embeddable p2p network node"
 license = "AGPL-3.0-or-later"
@@ -43,14 +40,14 @@
 [dev-dependencies]
 ctor = "^0.1.22"
 env_logger = "^0.9.0"
-http = "^0.2.6"
-hyper = "^0.14.17"
+http = "^0.2.8"
+hyper = "^0.14.19"
 once_cell = "^1.12.0"
-p2panda-rs = { version = "^0.4.0", features = [ "testing", ] }
-rand = "0.8.5"
-reqwest = { version = "^0.11.9", default-features = false, features = [ "json", "stream", ] }
-rstest = "^0.12.0"
-rstest_reuse = "^0.1.3"
-serde_json = "1.0.82"
-tower = "^0.4.12"
-tower-service = "^0.3.1"+p2panda-rs = { version = "^0.4.0", features = [ "testing" ] }
+rand = "^0.8.5"
+reqwest = { version = "^0.11.11", default-features = false, features = [ "json", "stream" ] }
+rstest = "^0.15.0"
+rstest_reuse = "^0.3.0"
+serde_json = "^1.0.82"
+tower = "^0.4.13"
+tower-service = "^0.3.2"