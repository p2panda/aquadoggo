// SPDX-License-Identifier: AGPL-3.0-or-later

<<<<<<< HEAD
use log::{debug, info};
=======
use log::debug;
>>>>>>> 07235c85
use p2panda_rs::document::{DocumentBuilder, DocumentId, DocumentViewId};
use p2panda_rs::operation::VerifiedOperation;
use p2panda_rs::storage_provider::traits::OperationStore;

use crate::context::Context;
use crate::db::traits::DocumentStore;
use crate::materializer::worker::{Task, TaskError, TaskResult};
use crate::materializer::TaskInput;

/// A reduce task is dispatched for every entry and operation pair which arrives at a node.
///
/// They may also be dispatched from a dependency task when a pinned relations is present on an
/// already materialised document view.
///
/// After succesfully reducing and storing a document view an array of dependency tasks is returned.
/// If invalid inputs were passed or a fatal db error occured a critical error is returned.
pub async fn reduce_task(context: Context, input: TaskInput) -> TaskResult<TaskInput> {
<<<<<<< HEAD
    debug!("Working on {}", input);
=======
    debug!("Working on reduce task {:#?}", input);
>>>>>>> 07235c85

    // Find out which document we are handling
    let document_id = resolve_document_id(&context, &input).await?;

    // Get all operations for the requested document
    let operations = context
        .store
        .get_operations_by_document_id(&document_id)
        .await
        .map_err(|err| {
            debug!("Failed loading operations from storage: {}", err);
            TaskError::Critical
        })?;

    let document_view_id = match &input.document_view_id {
        // If this task was passed a document_view_id as input then we want to build to document
        // only to the requested view
        Some(view_id) => reduce_document_view(&context, view_id, operations).await?,
        // If no document_view_id was passed, this is a document_id reduce task.
        None => reduce_document(&context, operations).await?,
    };

    // Dispatch a "dependency" task if we created a new document view
    match document_view_id {
        Some(view_id) => {
            debug!("Dispatch dependency task for view with id: {}", view_id);
            Ok(Some(vec![Task::new(
                "dependency",
                TaskInput::new(None, Some(view_id)),
            )]))
        }
        None => {
            debug!("No dependency tasks to dispatch");
            Ok(None)
        }
    }
}

/// Helper method to resolve a `DocumentId` from task input.
///
/// If the task input is invalid (both document_id and document_view_id missing or given) we
/// critically fail the task at this point. If only a document_view_id was passed we retrieve the
/// document_id as it is needed later.
async fn resolve_document_id(
    context: &Context,
    input: &TaskInput,
) -> Result<DocumentId, TaskError> {
    match (&input.document_id, &input.document_view_id) {
        // The `DocumentId` is already given, we don't have to do anything
        (Some(document_id), None) => Ok(document_id.to_owned()),

        // A `DocumentViewId` is given, let's find out its document id
        (None, Some(document_view_id)) => {
            // @TODO: We can skip this step if we implement:
            // https://github.com/p2panda/aquadoggo/issues/148
            let operation_id = document_view_id.clone().into_iter().next().unwrap();
            match context
                .store
                .get_document_by_operation_id(&operation_id)
                .await
                .map_err(|_| TaskError::Critical)?
            {
                Some(document_id) => Ok(document_id),
                None => Err(TaskError::Critical),
            }
        }

        // None or both have been provided which smells like a bug
        (_, _) => Err(TaskError::Critical),
    }
}

/// Helper method to reduce an operation graph to a specific document view, returning the
/// `DocumentViewId` of the just created new document view.
///
/// It returns `None` if either that document view reached "deleted" status or we don't have enough
/// operations to materialise.
async fn reduce_document_view(
    context: &Context,
    document_view_id: &DocumentViewId,
    operations: Vec<VerifiedOperation>,
) -> Result<Option<DocumentViewId>, TaskError> {
    let document = match DocumentBuilder::new(operations)
        .build_to_view_id(Some(document_view_id.to_owned()))
    {
        Ok(document) => {
            // If the document was deleted, then we return nothing
            debug!(
                "Document materialized to view with id: {}",
                document_view_id
            );
            if document.is_deleted() {
                return Ok(None);
            };

            document
        }
<<<<<<< HEAD
        Err(_) => {
            debug!("Reduce task: failed building");
=======
        Err(err) => {
            debug!(
                "Document view materialization failed view with id: {}",
                document_view_id
            );
            debug!("{}", err);

>>>>>>> 07235c85
            // There is not enough operations yet to materialise this view. Maybe next time!
            return Ok(None);
        }
    };

    // Insert the new document view into the database
    context
        .store
        .insert_document_view(document.view().unwrap(), document.schema())
        .await
        .map_err(|err| {
            debug!(
                "Failed to insert document view into database: {}",
                document_view_id
            );
            debug!("{}", err);

            TaskError::Critical
        })?;

    info!("Stored {} view {}", document, document.view_id());

    // Return the new view id to be used in the resulting dependency task
    Ok(Some(document.view_id().to_owned()))
}

/// Helper method to reduce an operation graph to the latest document view, returning the
/// `DocumentViewId` of the just created new document view.
///
/// It returns `None` if either that document view reached "deleted" status or we don't have enough
/// operations to materialise.
async fn reduce_document(
    context: &Context,
    operations: Vec<VerifiedOperation>,
) -> Result<Option<DocumentViewId>, TaskError> {
    match DocumentBuilder::new(operations).build() {
        Ok(document) => {
            // Insert this document into storage. If it already existed, this will update it's
            // current view
            context
                .store
                .insert_document(&document)
                .await
                .map_err(|err| {
                    debug!("Failed to insert document into database: {}", document.id());
                    debug!("{}", err);
                    TaskError::Critical
                })?;

            // If the document was deleted, then we return nothing
            if document.is_deleted() {
                return Ok(None);
            }

            info!("Stored {} view {}", document, document.view_id());

            // Return the new document_view id to be used in the resulting dependency task
            Ok(Some(document.view_id().to_owned()))
        }
        Err(err) => {
            // There is not enough operations yet to materialise this view. Maybe next time!
            debug!("Document materialization error: {}", err);

            Ok(None)
        }
    }
}

#[cfg(test)]
mod tests {
    use std::convert::TryFrom;

    use p2panda_rs::document::{DocumentBuilder, DocumentId, DocumentViewId};
    use p2panda_rs::entry::{sign_and_encode, Entry};
    use p2panda_rs::identity::Author;
    use p2panda_rs::operation::{
        AsVerifiedOperation, OperationEncoded, OperationValue, VerifiedOperation,
    };
    use p2panda_rs::storage_provider::traits::{
        AsStorageEntry, EntryStore, OperationStore, StorageProvider,
    };
    use p2panda_rs::test_utils::constants::TEST_SCHEMA_ID;
    use p2panda_rs::test_utils::fixtures::{operation, operation_fields};
    use rstest::rstest;

    use crate::config::Configuration;
    use crate::context::Context;
    use crate::db::stores::test_utils::{test_db, TestDatabase, TestDatabaseRunner};
    use crate::db::stores::StorageEntry;
    use crate::db::traits::DocumentStore;
    use crate::graphql::client::EntryArgsRequest;
    use crate::materializer::tasks::reduce_task;
    use crate::materializer::TaskInput;
    use crate::schema::SchemaProvider;

    #[rstest]
    fn reduces_documents(
        #[from(test_db)]
        #[with(
            2,
            20,
            false,
            TEST_SCHEMA_ID.parse().unwrap(),
            vec![("username", OperationValue::Text("panda".into()))],
            vec![("username", OperationValue::Text("PANDA".into()))]
        )]
        runner: TestDatabaseRunner,
    ) {
        runner.with_db_teardown(|db: TestDatabase| async move {
            let context = Context::new(
                db.store.clone(),
                Configuration::default(),
                SchemaProvider::default(),
            );

            for document_id in &db.documents {
                let input = TaskInput::new(Some(document_id.clone()), None);
                assert!(reduce_task(context.clone(), input).await.is_ok());
            }

            for document_id in &db.documents {
                let document_view = context.store.get_document_by_id(document_id).await.unwrap();

                assert_eq!(
                    document_view.unwrap().get("username").unwrap().value(),
                    &OperationValue::Text("PANDA".to_string())
                )
            }
        });
    }

    #[rstest]
    fn updates_a_document(
        #[from(test_db)]
        #[with(1, 1)]
        runner: TestDatabaseRunner,
    ) {
        runner.with_db_teardown(|db: TestDatabase| async move {
            let document_id = db.documents.first().unwrap();
            let key_pair = db.key_pairs.first().unwrap();
            let author = Author::try_from(key_pair.public_key().to_owned()).unwrap();

            let context = Context::new(
                db.store.clone(),
                Configuration::default(),
                SchemaProvider::default(),
            );
            let input = TaskInput::new(Some(document_id.clone()), None);

            // There is one CREATE operation for this document in the db, it should create a document
            // in the documents table.
            assert!(reduce_task(context.clone(), input.clone()).await.is_ok());

            // Now we create and insert an UPDATE operation for this document.
            let entry_args = db
                .store
                .get_entry_args(&EntryArgsRequest {
                    author,
                    document: Some(document_id.clone()),
                })
                .await
                .unwrap();

            let operation = operation(
                Some(operation_fields(vec![(
                    "username",
                    OperationValue::Text("meeeeeee".to_string()),
                )])),
                Some(document_id.as_str().parse().unwrap()),
                None,
            );

            let entry = Entry::new(
                &entry_args.log_id,
                Some(&operation),
                entry_args.skiplink.as_ref(),
                entry_args.backlink.as_ref(),
                &entry_args.seq_num,
            )
            .unwrap();

            let entry_signed = sign_and_encode(&entry, key_pair).unwrap();
            let operation_encoded = OperationEncoded::try_from(&operation).unwrap();

            db.store
                .insert_entry(StorageEntry::new(&entry_signed, &operation_encoded).unwrap())
                .await
                .unwrap();

            let verified_operation =
                VerifiedOperation::new_from_entry(&entry_signed, &operation_encoded).unwrap();

            db.store
                .insert_operation(&verified_operation, document_id)
                .await
                .unwrap();

            // This should now find the new UPDATE operation and perform an update on the document
            // in the documents table.
            assert!(reduce_task(context.clone(), input).await.is_ok());

            // The new view should exist and the document should refer to it.
            let document_view = context.store.get_document_by_id(document_id).await.unwrap();
            assert_eq!(
                document_view.unwrap().get("username").unwrap().value(),
                &OperationValue::Text("meeeeeee".to_string())
            )
        })
    }

    #[rstest]
    fn reduces_document_to_specific_view_id(
        #[from(test_db)]
        #[with(
            2,
            1,
            false,
            TEST_SCHEMA_ID.parse().unwrap(),
            vec![("username", OperationValue::Text("panda".into()))],
            vec![("username", OperationValue::Text("PANDA".into()))]
        )]
        runner: TestDatabaseRunner,
    ) {
        runner.with_db_teardown(|db: TestDatabase| async move {
            let document_operations = db
                .store
                .get_operations_by_document_id(&db.documents[0])
                .await
                .unwrap();

            let document = DocumentBuilder::new(document_operations).build().unwrap();
            let mut sorted_document_operations = document.operations().clone();

            let document_view_id: DocumentViewId = sorted_document_operations
                .pop()
                .unwrap()
                .operation_id()
                .clone()
                .into();

            let context = Context::new(
                db.store.clone(),
                Configuration::default(),
                SchemaProvider::default(),
            );
            let input = TaskInput::new(None, Some(document_view_id.clone()));

            assert!(reduce_task(context.clone(), input).await.is_ok());

            let document_view = db
                .store
                .get_document_view_by_id(&document_view_id)
                .await
                .unwrap();

            assert_eq!(
                document_view.unwrap().get("username").unwrap().value(),
                &OperationValue::Text("PANDA".to_string())
            );

            // We didn't reduce this document_view_id so it shouldn't exist in the db.
            let document_view_id: DocumentViewId = sorted_document_operations
                .pop()
                .unwrap()
                .operation_id()
                .clone()
                .into();

            let document_view = db
                .store
                .get_document_view_by_id(&document_view_id)
                .await
                .unwrap();

            assert!(document_view.is_none());
        });
    }

    #[rstest]
    fn deleted_documents_have_no_view(
        #[from(test_db)]
        #[with(3, 20, true)]
        runner: TestDatabaseRunner,
    ) {
        runner.with_db_teardown(|db: TestDatabase| async move {
            let context = Context::new(
                db.store.clone(),
                Configuration::default(),
                SchemaProvider::default(),
            );

            for document_id in &db.documents {
                let input = TaskInput::new(Some(document_id.clone()), None);
                let tasks = reduce_task(context.clone(), input).await.unwrap();
                assert!(tasks.is_none());
            }

            for document_id in &db.documents {
                let document_view = context.store.get_document_by_id(document_id).await.unwrap();
                assert!(document_view.is_none())
            }

            let document_operations = context
                .store
                .get_operations_by_document_id(&db.documents[0])
                .await
                .unwrap();

            let document = DocumentBuilder::new(document_operations).build().unwrap();

            let input = TaskInput::new(None, Some(document.view_id().clone()));
            let tasks = reduce_task(context.clone(), input).await.unwrap();

            assert!(tasks.is_none());
        });
    }

    #[rstest]
    #[case(
        test_db(
            3,
            1,
            false,
            TEST_SCHEMA_ID.parse().unwrap(),
            vec![("username", OperationValue::Text("panda".into()))],
            vec![("username", OperationValue::Text("PANDA".into()))]
        ),
        true
    )]
    // This document is deleted, it shouldn't spawn a dependency task.
    #[case(
        test_db(
            3,
            1,
            true,
            TEST_SCHEMA_ID.parse().unwrap(),
            vec![("username", OperationValue::Text("panda".into()))],
            vec![("username", OperationValue::Text("PANDA".into()))]
        ),
        false
    )]
    fn returns_dependency_task_inputs(
        #[case] runner: TestDatabaseRunner,
        #[case] is_next_task: bool,
    ) {
        runner.with_db_teardown(move |db: TestDatabase| async move {
            let context = Context::new(
                db.store.clone(),
                Configuration::default(),
                SchemaProvider::default(),
            );
            let document_id = db.documents[0].clone();

            let input = TaskInput::new(Some(document_id.clone()), None);
            let next_task_inputs = reduce_task(context.clone(), input).await.unwrap();

            assert_eq!(next_task_inputs.is_some(), is_next_task);
        });
    }

    #[rstest]
    #[case(None, None)]
    fn fails_correctly(
        #[case] document_id: Option<DocumentId>,
        #[case] document_view_id: Option<DocumentViewId>,
        #[from(test_db)] runner: TestDatabaseRunner,
    ) {
        runner.with_db_teardown(|db: TestDatabase| async move {
            let context = Context::new(
                db.store.clone(),
                Configuration::default(),
                SchemaProvider::default(),
            );
            let input = TaskInput::new(document_id, document_view_id);

            assert!(reduce_task(context.clone(), input).await.is_err());
        });
    }
}<|MERGE_RESOLUTION|>--- conflicted
+++ resolved
@@ -1,10 +1,6 @@
 // SPDX-License-Identifier: AGPL-3.0-or-later
 
-<<<<<<< HEAD
 use log::{debug, info};
-=======
-use log::debug;
->>>>>>> 07235c85
 use p2panda_rs::document::{DocumentBuilder, DocumentId, DocumentViewId};
 use p2panda_rs::operation::VerifiedOperation;
 use p2panda_rs::storage_provider::traits::OperationStore;
@@ -22,11 +18,7 @@
 /// After succesfully reducing and storing a document view an array of dependency tasks is returned.
 /// If invalid inputs were passed or a fatal db error occured a critical error is returned.
 pub async fn reduce_task(context: Context, input: TaskInput) -> TaskResult<TaskInput> {
-<<<<<<< HEAD
-    debug!("Working on {}", input);
-=======
     debug!("Working on reduce task {:#?}", input);
->>>>>>> 07235c85
 
     // Find out which document we are handling
     let document_id = resolve_document_id(&context, &input).await?;
@@ -124,10 +116,6 @@
 
             document
         }
-<<<<<<< HEAD
-        Err(_) => {
-            debug!("Reduce task: failed building");
-=======
         Err(err) => {
             debug!(
                 "Document view materialization failed view with id: {}",
@@ -135,7 +123,6 @@
             );
             debug!("{}", err);
 
->>>>>>> 07235c85
             // There is not enough operations yet to materialise this view. Maybe next time!
             return Ok(None);
         }
