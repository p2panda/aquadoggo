--- conflicted
+++ resolved
@@ -221,12 +221,7 @@
         let result = manager.initiate_session(&PEER_ID_REMOTE, &target_set_1, &mode);
         assert!(result.is_ok());
 
-<<<<<<< HEAD
-        let result = manager.initiate_session(&PEER_ID_REMOTE, &target_set_2);
-=======
-        let mut manager = SyncManager::new(PEER_ID_LOCAL);
         let result = manager.initiate_session(&PEER_ID_REMOTE, &target_set_2, &mode);
->>>>>>> 88856523
         assert!(result.is_ok());
 
         // Expect error when initiating a session for the same target set
