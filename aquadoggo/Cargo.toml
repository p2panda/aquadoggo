--- conflicted
+++ resolved
@@ -61,13 +61,9 @@
     "cors",
 ] }
 triggered = "0.1.2"
-<<<<<<< HEAD
 apollo-parser = "0.2.6"
 sea-query = "0.24.6"
 async-recursion = "1.0.0"
-futures = "0.3.21"
-=======
->>>>>>> a1e59737
 
 [dev-dependencies]
 env_logger = "0.9.0"
