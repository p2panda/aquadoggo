--- conflicted
+++ resolved
@@ -1,11 +1,10 @@
 // SPDX-License-Identifier: AGPL-3.0-or-later
 
-<<<<<<< HEAD
 use p2panda_rs::schema::{SchemaId, SchemaIdError};
 use thiserror::Error;
 
-/// A specialized result type for the storage provider.
-pub type StorageProviderResult<T> = anyhow::Result<T, Box<dyn std::error::Error + Send + Sync>>;
+/// A result type used in aquadoggo modules.
+pub type Result<T> = anyhow::Result<T, Box<dyn std::error::Error + Send + Sync>>;
 
 /// Errors returned by schema service.
 #[derive(Error, Debug)]
@@ -23,8 +22,4 @@
     /// Schema service can only handle valid schema ids.
     #[error(transparent)]
     InvalidSchemaId(#[from] SchemaIdError),
-}
-=======
-/// A result type used in aquadoggo modules.
-pub type Result<T> = anyhow::Result<T, Box<dyn std::error::Error + Send + Sync>>;
->>>>>>> 4e514ca0
+}