[package]
name = "aquadoggo"
version = "0.2.0"
authors = [
    "sophiiistika <sophiiistika@mailbox.org>",
    "adz <x1d@adz.garden>",
    "sandreae <contact@samandreae.com>",
    "cafca <cafca@001.land>",
]
description = "Embeddable p2p network node"
license = "AGPL-3.0-or-later"
repository = "https://github.com/p2panda/aquadoggo"
readme = "README.md"
edition = "2018"

[dependencies]
anyhow = "1.0.43"
arrayvec = "0.5.2"
async-trait = "0.1.53"
async-graphql = "3.0.38"
async-graphql-axum = "3.0.35"
axum = "0.5.1"
bamboo-rs-core-ed25519-yasmf = "0.1.1"
<<<<<<< HEAD
base64 = "0.13"
crossbeam-queue = "0.3.5"
=======
deadqueue = { version = "0.2.2", default-features = false, features = ["unlimited"] }
>>>>>>> 24c68a12
directories = "3.0.2"
envy = "0.4.2"
graphql_client = "0.10"
hex = "0.4.3"
jsonrpc-v2 = { version = "0.10.1", features = [
    "easy-errors",
    "bytes-v05",
], default-features = false }
lipmaa-link = "0.2.2"
log = "0.4.14"
lru = "0.7.5"
mockall = "0.11.0"
mockall_double = "0.3.0"
openssl-probe = "0.1.4"
# We can not publish the `aquadoggo` crate yet, since `p2panda-rs` is an
# unpublished dependency.
# @TODO: This points at a WIP branch in p2panda_rs which is used as long as things are slightly unstable
p2panda-rs = { git = "https://github.com/p2panda/p2panda", branch = "aquadoggo-wip" }
rand = "0.8.4"
serde = { version = "1.0.130", features = ["derive"] }
serde_json = "1.0.67"
sqlformat = "0.1.7"
sqlx = { version = "0.5.7", features = [
    "all-databases",
    "runtime-async-std-rustls",
] }
thiserror = "1.0.29"
tokio = { version = "1.17.0", features = [
    "macros",
    "net",
    "rt",
    "sync",
    "time",
] }
tower-http = { version = "0.2.4", default-features = false, features = [
    "cors",
] }
triggered = "0.1.2"

[dev-dependencies]
hyper = "0.14.17"
http = "0.2.6"
mockall = "0.11.0"
reqwest = { version = "0.11.9", default-features = false, features = [
    "json",
    "stream",
] }
rstest = "0.12.0"
tower-service = "0.3.1"
tower = "0.4.12"<|MERGE_RESOLUTION|>--- conflicted
+++ resolved
@@ -21,12 +21,7 @@
 async-graphql-axum = "3.0.35"
 axum = "0.5.1"
 bamboo-rs-core-ed25519-yasmf = "0.1.1"
-<<<<<<< HEAD
-base64 = "0.13"
-crossbeam-queue = "0.3.5"
-=======
 deadqueue = { version = "0.2.2", default-features = false, features = ["unlimited"] }
->>>>>>> 24c68a12
 directories = "3.0.2"
 envy = "0.4.2"
 graphql_client = "0.10"
@@ -65,6 +60,7 @@
     "cors",
 ] }
 triggered = "0.1.2"
+futures = "0.3.21"
 
 [dev-dependencies]
 hyper = "0.14.17"
