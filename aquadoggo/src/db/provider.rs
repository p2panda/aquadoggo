--- conflicted
+++ resolved
@@ -3,12 +3,9 @@
 use async_trait::async_trait;
 use p2panda_rs::document::{DocumentId, DocumentViewId};
 use p2panda_rs::hash::Hash;
-<<<<<<< HEAD
+use p2panda_rs::operation::VerifiedOperation;
 use p2panda_rs::schema::SchemaId;
 use p2panda_rs::storage_provider::errors::OperationStorageError;
-=======
-use p2panda_rs::operation::VerifiedOperation;
->>>>>>> a1e59737
 use p2panda_rs::storage_provider::traits::StorageProvider;
 use sqlx::query_scalar;
 
@@ -121,11 +118,11 @@
     use p2panda_rs::test_utils::fixtures::random_document_view_id;
     use rstest::rstest;
 
-    use crate::db::stores::test_utils::{test_db, TestSqlStore};
+    use crate::db::stores::test_utils::{test_db, TestDatabase, TestDatabaseRunner};
     use crate::db::traits::DocumentStore;
 
     // Get a `DocumentView` that exists in the db.
-    async fn insert_document_view(db: &TestSqlStore) -> DocumentViewId {
+    async fn insert_document_view(db: &TestDatabase) -> DocumentViewId {
         let author = Author::try_from(db.key_pairs[0].public_key().to_owned()).unwrap();
         let entry = db
             .store
@@ -152,43 +149,39 @@
     }
 
     #[rstest]
-    #[tokio::test]
-    async fn test_get_schema_for_view(
+    fn test_get_schema_for_view(
         #[from(test_db)]
         #[with(1, 1)]
-        #[future]
-        db: TestSqlStore,
+        runner: TestDatabaseRunner,
     ) {
-        let db = db.await;
+        runner.with_db_teardown(|db: TestDatabase| async move {
+            // Get a `DocumentView` that exists in the db.
+            let document_view_id = insert_document_view(&db).await;
+            let result = db
+                .store
+                .get_schema_by_document_view(&document_view_id)
+                .await;
 
-        // Get a `DocumentView` that exists in the db.
-        let document_view_id = insert_document_view(&db).await;
-        let result = db
-            .store
-            .get_schema_by_document_view(&document_view_id)
-            .await;
-
-        assert!(result.is_ok());
-        assert_eq!(result.unwrap().unwrap().name(), "venue");
+            assert!(result.is_ok());
+            assert_eq!(result.unwrap().unwrap().name(), "venue");
+        });
     }
 
     #[rstest]
-    #[tokio::test]
-    async fn test_get_schema_for_missing_view(
+    fn test_get_schema_for_missing_view(
         random_document_view_id: DocumentViewId,
         #[from(test_db)]
         #[with(1, 1)]
-        #[future]
-        db: TestSqlStore,
+        runner: TestDatabaseRunner,
     ) {
-        let db = db.await;
+        runner.with_db_teardown(|db: TestDatabase| async move {
+            let result = db
+                .store
+                .get_schema_by_document_view(&random_document_view_id)
+                .await;
 
-        let result = db
-            .store
-            .get_schema_by_document_view(&random_document_view_id)
-            .await;
-
-        assert!(result.is_ok());
-        assert!(result.unwrap().is_none());
+            assert!(result.is_ok());
+            assert!(result.unwrap().is_none());
+        });
     }
 }