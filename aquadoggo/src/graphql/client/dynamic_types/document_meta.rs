--- conflicted
+++ resolved
@@ -35,6 +35,7 @@
         //
         // Manually register scalar type in registry because it's not used in the static api.
         DocumentIdScalar::create_type_info(registry);
+        OperationMeta::create_type_info(registry);
 
         let mut fields = IndexMap::new();
 
@@ -47,13 +48,6 @@
             ),
         );
 
-<<<<<<< HEAD
-        // Manually register scalar type in registry because it's not used in the static api.
-        DocumentIdScalar::create_type_info(registry);
-        OperationMeta::create_type_info(registry);
-
-=======
->>>>>>> a82cd4aa
         fields.insert(
             VIEW_ID_FIELD.to_string(),
             metafield(
