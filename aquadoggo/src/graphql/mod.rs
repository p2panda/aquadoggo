// SPDX-License-Identifier: AGPL-3.0-or-later

<<<<<<< HEAD
pub(crate) mod client;
mod error;
pub(crate) mod replication;
=======
pub mod client;
pub mod pagination;
pub mod replication;
pub mod scalars;
>>>>>>> fe2a9146
mod schema;
mod temp_file;

<<<<<<< HEAD
pub use schema::{build_root_schema, GraphQLSchemaManager, QueryRoot, RootSchema, TEMP_FILE_FNAME};
pub(crate) use temp_file::TempFile;
=======
pub use schema::{build_root_schema, MutationRoot, QueryRoot, RootSchema};
>>>>>>> fe2a9146
<|MERGE_RESOLUTION|>--- conflicted
+++ resolved
@@ -1,21 +1,12 @@
 // SPDX-License-Identifier: AGPL-3.0-or-later
 
-<<<<<<< HEAD
-pub(crate) mod client;
+pub mod client;
 mod error;
-pub(crate) mod replication;
-=======
-pub mod client;
 pub mod pagination;
 pub mod replication;
 pub mod scalars;
->>>>>>> fe2a9146
 mod schema;
 mod temp_file;
 
-<<<<<<< HEAD
 pub use schema::{build_root_schema, GraphQLSchemaManager, QueryRoot, RootSchema, TEMP_FILE_FNAME};
-pub(crate) use temp_file::TempFile;
-=======
-pub use schema::{build_root_schema, MutationRoot, QueryRoot, RootSchema};
->>>>>>> fe2a9146
+pub use temp_file::TempFile;