// SPDX-License-Identifier: AGPL-3.0-or-later

mod document;
mod entry;
mod log;

pub use self::log::Log;
<<<<<<< HEAD
pub use document::{get_bookmarks, write_document};
pub use entry::Entry;
=======
pub use entry::{Entry, EntryRow};
>>>>>>> ad4fb7db
<|MERGE_RESOLUTION|>--- conflicted
+++ resolved
@@ -5,9 +5,5 @@
 mod log;
 
 pub use self::log::Log;
-<<<<<<< HEAD
 pub use document::{get_bookmarks, write_document};
-pub use entry::Entry;
-=======
-pub use entry::{Entry, EntryRow};
->>>>>>> ad4fb7db
+pub use entry::{Entry, EntryRow};