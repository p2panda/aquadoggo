--- conflicted
+++ resolved
@@ -1,11 +1,7 @@
 // SPDX-License-Identifier: AGPL-3.0-or-later
 
-<<<<<<< HEAD
 use p2panda_rs::document::{DocumentBuilderError, DocumentError};
-use p2panda_rs::entry::{EntryError, EntrySignedError};
-=======
 use p2panda_rs::entry::{EntryError, EntrySignedError, LogIdError, SeqNumError};
->>>>>>> ad4fb7db
 use p2panda_rs::hash::HashError;
 use p2panda_rs::identity::AuthorError;
 use p2panda_rs::operation::{OperationEncodedError, OperationError};
@@ -55,8 +51,6 @@
     #[error(transparent)]
     OperationEncodedValidation(#[from] OperationEncodedError),
 
-<<<<<<< HEAD
-=======
     /// Error returned from validating p2panda-rs `LogId` data types.
     #[error(transparent)]
     LogIdValidation(#[from] LogIdError),
@@ -65,11 +59,6 @@
     #[error(transparent)]
     SeqNumValidation(#[from] SeqNumError),
 
-    /// Error returned from validating Bamboo entries.
-    #[error(transparent)]
-    BambooValidation(#[from] bamboo_rs_core_ed25519_yasmf::verify::Error),
-
->>>>>>> ad4fb7db
     /// Error returned from `panda_publishEntry` RPC method.
     #[error(transparent)]
     PublishEntryValidation(#[from] crate::rpc::PublishEntryError),
