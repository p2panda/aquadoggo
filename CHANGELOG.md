--- conflicted
+++ resolved
@@ -9,11 +9,8 @@
 
 ### Changed
 
-<<<<<<< HEAD
 - Accept domain name and ip addresses for peers in configuration file and cli [#612](https://github.com/p2panda/aquadoggo/pull/612)
-=======
 - Allow setting config file path via environment variables [#611](https://github.com/p2panda/aquadoggo/pull/611)
->>>>>>> b162439f
 
 ## [0.7.1]
 
