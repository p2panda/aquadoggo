// SPDX-License-Identifier: AGPL-3.0-or-later

//! This module offers a query API to find many p2panda documents, filtered or sorted by custom
//! parameters. The results are batched via cursor-based pagination.
use std::str::FromStr;

use anyhow::bail;
use p2panda_rs::document::DocumentViewId;
use p2panda_rs::operation::OperationValue;
use p2panda_rs::schema::{FieldName, Schema, SchemaId};
use p2panda_rs::storage_provider::error::DocumentStorageError;
use sqlx::query_as;

use crate::db::models::utils::parse_document_view_field_rows;
use crate::db::models::{DocumentViewFieldRow, QueryRow};
use crate::db::query::{
    ApplicationFields, Cursor, Direction, Field, Filter, FilterBy, FilterSetting, LowerBound,
    MetaField, Order, Pagination, PaginationField, Select, UpperBound,
};
use crate::db::stores::OperationCursor;
use crate::db::types::StorageDocument;
use crate::db::SqlStore;

/// Configure query to select documents based on a relation list field.
pub struct RelationList {
    /// View id of document which holds relation list field.
    pub root: DocumentViewId,

    /// Field which contains the relation list values.
    pub field: FieldName,

    /// Type of relation list.
    pub list_type: RelationListType,
}

pub enum RelationListType {
    Pinned,
    Unpinned,
}

impl RelationList {
    pub fn new_unpinned(root: &DocumentViewId, field: &str) -> Self {
        Self {
            root: root.to_owned(),
            field: field.to_string(),
            list_type: RelationListType::Unpinned,
        }
    }

    pub fn new_pinned(root: &DocumentViewId, field: &str) -> Self {
        Self {
            root: root.to_owned(),
            field: field.to_string(),
            list_type: RelationListType::Pinned,
        }
    }
}

/// Cursor aiding pagination, represented as a base58-encoded string.
///
/// The encoding ensures that the cursor stays "opaque", API consumers to not read any further
/// semantic meaning into it, even though we keep some crucial information in it which help us
/// internally during pagination.
#[derive(Debug, Clone, Eq, PartialEq)]
pub struct PaginationCursor {
    /// Unique identifier aiding us to determine the current row.
    pub operation_cursor: OperationCursor,

    /// Unique identifier aiding us to determine the row of the parent document's relation list.
    pub root_operation_cursor: Option<OperationCursor>,

    /// In relation list queries we use this field to represent the parent document holding that
    /// list.
    pub root_view_id: Option<DocumentViewId>,
}

impl PaginationCursor {
    pub fn new(
        operation_cursor: OperationCursor,
        root_operation_cursor: Option<OperationCursor>,
        root_view_id: Option<DocumentViewId>,
    ) -> Self {
        assert!(root_operation_cursor.is_some() == root_view_id.is_some());

        Self {
            operation_cursor,
            root_operation_cursor,
            root_view_id,
        }
    }
}

// This should _not_ be an underscore character since we're also parsing document view ids in the
// string which contain that character already
const CURSOR_SEPARATOR: char = '-';

impl Cursor for PaginationCursor {
    type Error = anyhow::Error;

    fn decode(encoded: &str) -> Result<Self, Self::Error> {
        let bytes = bs58::decode(encoded).into_vec()?;
        let decoded = std::str::from_utf8(&bytes)?;

        let parts: Vec<&str> = decoded.split(CURSOR_SEPARATOR).collect();
        match parts.len() {
            1 => Ok(Self::new(OperationCursor::from(parts[0]), None, None)),
            3 => Ok(Self::new(
                OperationCursor::from(parts[0]),
                Some(OperationCursor::from(parts[1])),
                Some(DocumentViewId::from_str(parts[2])?),
            )),
            _ => {
                bail!("Invalid amount of cursor parts");
            }
        }
    }

    fn encode(&self) -> String {
        bs58::encode(
            format!(
                "{}{}",
                self.operation_cursor,
                self.root_view_id
                    .as_ref()
                    .map_or("".to_string(), |view_id| format!(
                        "{}{}{}{}",
                        CURSOR_SEPARATOR,
                        self.root_operation_cursor
                            .as_ref()
                            .expect("Expect root_operation to be set when root_view_id is as well"),
                        CURSOR_SEPARATOR,
                        view_id
                    ))
            )
            .as_bytes(),
        )
        .into_string()
    }
}

#[derive(Default, Clone, Debug)]
pub struct PaginationData<C>
where
    C: Cursor,
{
    /// Number of all documents in queried collection.
    pub total_count: Option<u64>,

    /// Flag indicating if `endCursor` will return another page.
    pub has_next_page: bool,

    /// Flag indicating if `startCursor` will return another page.
    pub has_previous_page: bool,

    /// Cursor which can be used to paginate backwards.
    pub start_cursor: Option<C>,

    /// Cursor which can be used to paginate forwards.
    pub end_cursor: Option<C>,
}

pub type QueryResponse = (
    PaginationData<PaginationCursor>,
    Vec<(PaginationCursor, StorageDocument)>,
);

/// Query configuration to determine pagination cursor, selected fields, filters and order of
/// results.
#[derive(Debug, Clone)]
pub struct Query<C>
where
    C: Cursor,
{
    pub pagination: Pagination<C>,
    pub select: Select,
    pub filter: Filter,
    pub order: Order,
}

impl<C> Query<C>
where
    C: Cursor,
{
    pub fn new(
        pagination: &Pagination<C>,
        select: &Select,
        filter: &Filter,
        order: &Order,
    ) -> Self {
        Self {
            pagination: pagination.clone(),
            select: select.clone(),
            filter: filter.clone(),
            order: order.clone(),
        }
    }
}

/// Helper method to determine the field type of the given field by looking at the schema and
/// derive a SQL type cast function from it.
fn typecast_field_sql(
    sql_field: &str,
    field_name: &str,
    schema: &Schema,
    case_sensitive: bool,
) -> String {
    let field_type = schema
        .fields()
        .iter()
        .find_map(|(schema_field_name, field_type)| {
            if schema_field_name == field_name {
                Some(field_type)
            } else {
                None
            }
        })
        // We expect that at this stage we only deal with fields which really exist in the schema,
        // everything has been validated before
        .unwrap_or_else(|| panic!("Field '{}' not given in Schema", field_name));

    match field_type {
        p2panda_rs::schema::FieldType::Integer => {
            format!("CAST ({sql_field} AS INTEGER)")
        }
        p2panda_rs::schema::FieldType::Float => {
            format!("CAST ({sql_field} AS REAL)")
        }
        // All other types (booleans, relations, etc.) we keep as strings. We can not convert
        // booleans easily as they don't have their own datatype in SQLite
        _ => {
            if case_sensitive {
                sql_field.to_string()
            } else {
                format!("LOWER({sql_field})")
            }
        }
    }
}

/// Helper method to convert an operation value into the right representation in SQL.
fn value_sql(value: &OperationValue) -> String {
    match &value {
        // Note that we wrap boolean values into a string here, as our operation field values are
        // stored as strings in themselves and we can't typecast them to booleans due to a
        // limitation in SQLite (see typecast_field_sql method).
        //
        // When comparing meta fields like `is_edited` etc. do _not_ use this method since we're
        // dealing there with native boolean values instead of strings.
        OperationValue::Boolean(value) => (if *value { "'true'" } else { "'false'" }).to_string(),
        OperationValue::Integer(value) => value.to_string(),
        OperationValue::Float(value) => value.to_string(),
        OperationValue::String(value) => format!("'{value}'"),
        OperationValue::Relation(value) => {
            format!("'{}'", value.document_id())
        }
        OperationValue::RelationList(value) => value
            .iter()
            .map(|document_id| format!("'{document_id}'"))
            .collect::<Vec<String>>()
            .join(","),
        OperationValue::PinnedRelation(value) => format!("'{}'", value.view_id()),
        OperationValue::PinnedRelationList(value) => value
            .iter()
            .map(|view_id| format!("'{view_id}'"))
            .collect::<Vec<String>>()
            .join(","),
    }
}

/// Helper method to convert filter settings into SQL comparison operations.
fn cmp_sql(sql_field: &str, filter_setting: &FilterSetting) -> String {
    match &filter_setting.by {
        FilterBy::Element(value) => {
            if !filter_setting.exclusive {
                format!("{sql_field} = {}", value_sql(value))
            } else {
                format!("{sql_field} != {}", value_sql(value))
            }
        }
        FilterBy::Set(values_vec) => {
            let value_sql = values_vec
                .iter()
                .map(value_sql)
                .collect::<Vec<String>>()
                .join(",");

            if !filter_setting.exclusive {
                format!("{sql_field} IN ({})", value_sql)
            } else {
                format!("{sql_field} NOT IN ({})", value_sql)
            }
        }
        FilterBy::Interval(lower_value, upper_value) => {
            let mut values: Vec<String> = Vec::new();

            match lower_value {
                LowerBound::Unbounded => (),
                LowerBound::Greater(value) => {
                    values.push(format!("{sql_field} > {}", value_sql(value)));
                }
                LowerBound::GreaterEqual(value) => {
                    values.push(format!("{sql_field} >= {}", value_sql(value)));
                }
            }

            match upper_value {
                UpperBound::Unbounded => (),
                UpperBound::Lower(value) => {
                    values.push(format!("{sql_field} < {}", value_sql(value)));
                }
                UpperBound::LowerEqual(value) => {
                    values.push(format!("{sql_field} <= {}", value_sql(value)));
                }
            }

            values.join(" AND ")
        }
        FilterBy::Contains(OperationValue::String(value)) => {
            if !filter_setting.exclusive {
                format!("{sql_field} LIKE '%{value}%'")
            } else {
                format!("{sql_field} NOT LIKE '%{value}%'")
            }
        }
        _ => panic!("Unsupported filter"),
    }
}

/// Helper method to join optional SQL strings into one, separated by a comma.
fn concatenate_sql(items: &[Option<String>]) -> String {
    items
        .iter()
        .filter_map(|item| item.as_ref().cloned())
        .collect::<Vec<String>>()
        .join(", ")
}

fn where_filter_sql(filter: &Filter, schema: &Schema) -> String {
    filter
        .iter()
        .filter_map(|filter_setting| {
            match &filter_setting.field {
                Field::Meta(MetaField::Owner) => {
                    Some(format!("AND {}", cmp_sql("owner", filter_setting)))
                }
                Field::Meta(MetaField::Edited) => {
                    if let FilterBy::Element(OperationValue::Boolean(filter_value)) =
                        filter_setting.by
                    {
                        // Convert the boolean value manually here since we're dealing with native
                        // boolean values instead of operation field value strings
                        let edited_flag = if filter_value { "true" } else { "false" };
                        Some(format!("AND is_edited = {edited_flag}"))
                    } else {
                        None
                    }
                }
                Field::Meta(MetaField::Deleted) => {
                    if let FilterBy::Element(OperationValue::Boolean(filter_value)) =
                        filter_setting.by
                    {
                        // Convert the boolean value manually here since we're dealing with native
                        // boolean values instead of operation field value strings
                        let deleted_flag = if filter_value { "true" } else { "false" };
                        Some(format!("AND documents.is_deleted = {deleted_flag}"))
                    } else {
                        None
                    }
                }
                Field::Meta(MetaField::DocumentId) => Some(format!(
                    "AND {}",
                    cmp_sql("documents.document_id", filter_setting)
                )),
                Field::Meta(MetaField::DocumentViewId) => Some(format!(
                    "AND {}",
                    cmp_sql("documents.document_view_id", filter_setting)
                )),
                Field::Field(field_name) => {
                    let field_sql = typecast_field_sql("operation_fields_v1.value", field_name, schema, true);
                    let filter_cmp = cmp_sql(&field_sql, filter_setting);

                    Some(format!(
                        r#"
                        AND EXISTS (
                            SELECT
                                operation_fields_v1.value
                            FROM
                                operation_fields_v1
                            WHERE
                                operation_fields_v1.name = '{field_name}'
                                AND
                                    {filter_cmp}
                                AND
                                    operation_fields_v1.operation_id = document_view_fields.operation_id
                        )
                        "#
                    ))
                }
            }
        })
        .collect::<Vec<String>>()
        .join("\n")
}

fn where_pagination_sql(
    pagination: &Pagination<PaginationCursor>,
    fields: &ApplicationFields,
    list: Option<&RelationList>,
    schema: &Schema,
    order: &Order,
) -> String {
    // Ignore pagination if we're in a relation list query and the cursor does not match the parent
    // document view id
    if let (Some(relation_list), Some(cursor)) = (list, pagination.after.as_ref()) {
        if Some(&relation_list.root) != cursor.root_view_id.as_ref() {
            return "".to_string();
        }
    }

    if pagination.after.is_none() {
        return "".to_string();
    }

    // Unwrap as we know now that a cursor exists
    let cursor = pagination.after.as_ref().unwrap();
    let operation_cursor = &cursor.operation_cursor;

    let cursor_sql = match list {
        Some(_) => {
            let root_cursor = cursor
                .root_operation_cursor
                .as_ref()
                .expect("Expect root_operation_cursor to be set when querying relation list");

            format!("operation_fields_v1_list.cursor > '{root_cursor}'")
        }
        None => {
            format!("operation_fields_v1.cursor > '{operation_cursor}'")
        }
    };

    let cmp_direction = match order.direction {
        Direction::Ascending => ">",
        Direction::Descending => "<",
    };

    match &order.field {
        // If no ordering has been applied we can simply paginate over the unique cursor. If we're
        // in a relation list we need to paginate over the unique list index.
        None => match list {
            None => {
                format!("AND operation_fields_v1.cursor > '{operation_cursor}'")
            }
            Some(_) => {
                let root_cursor = cursor
                    .root_operation_cursor
                    .as_ref()
                    .expect("Expect root_operation_cursor to be set when querying relation list");

                let cmp_value = format!(
                    r#"
                    -- When ordering is activated we need to compare against the value
                    -- of the ordered field - but from the row where the cursor points at
                    SELECT
                        operation_fields_v1.list_index
                    FROM
                        operation_fields_v1
                    WHERE
                        operation_fields_v1.cursor = '{root_cursor}'
                    "#
                );

                // List indexes are always unique so we can simply just compare them like that
                format!("AND operation_fields_v1_list.list_index > ({cmp_value})")
            }
        },

        // Ordering over a meta field
        Some(Field::Meta(meta_field)) => {
            let (cmp_value, cmp_field) = match meta_field {
                MetaField::DocumentId => {
                    let cmp_value = format!(
                        r#"
                        SELECT
                            operations_v1.document_id
                        FROM
                            operation_fields_v1
                            JOIN operations_v1
                                On operation_fields_v1.operation_id = operations_v1.operation_id
                        WHERE
                            operation_fields_v1.cursor = '{operation_cursor}'
                        LIMIT 1
                        "#
                    );

                    (cmp_value, "documents.document_id")
                }
                MetaField::DocumentViewId => {
                    let cmp_value = format!(
                        r#"
                        SELECT
                            document_view_fields.document_view_id
                        FROM
                            operation_fields_v1
                            JOIN document_view_fields
                                On operation_fields_v1.operation_id = document_view_fields.operation_id
                        WHERE
                            operation_fields_v1.cursor = '{operation_cursor}'
                        LIMIT 1
                        "#
                    );

                    (cmp_value, "documents.document_view_id")
                }
                MetaField::Owner | MetaField::Edited | MetaField::Deleted => {
                    // @TODO: See issue: https://github.com/p2panda/aquadoggo/issues/326
                    todo!("Not implemented");
                }
            };

            if fields.is_empty() && list.is_none() {
                // When a root query was grouped by documents / no fields have been selected we can
                // assume that document id and view id are unique
                format!("AND {cmp_field} {cmp_direction} ({cmp_value})")
            } else {
                format!(
                    r#"
                    AND (
                        {cmp_field} {cmp_direction} ({cmp_value})
                        OR
                        (
                            {cmp_field} = ({cmp_value})
                            AND
                                {cursor_sql}
                        )
                    )
                    "#
                )
            }
        }

        // Ordering over an application field
        Some(Field::Field(order_field_name)) => {
            let cmp_field =
                typecast_field_sql("operation_fields_v1.value", order_field_name, schema, false);

            let cmp_value = format!(
                r#"
                SELECT
                    {cmp_field}
                FROM
                    operation_fields_v1
                WHERE
                    operation_fields_v1.cursor = '{operation_cursor}'
                "#
            );

            format!(
                r#"
                AND EXISTS (
                    SELECT
                        operation_fields_v1.value
                    FROM
                        operation_fields_v1
                    WHERE
                        operation_fields_v1.name = '{order_field_name}'
                        AND
                            operation_fields_v1.operation_id = document_view_fields.operation_id
                        AND
                            (
                                {cmp_field} {cmp_direction} ({cmp_value})
                                OR
                                (
                                    {cmp_field} = ({cmp_value})
                                    AND
                                        {cursor_sql}
                                )
                            )
                )
                "#
            )
        }
    }
}

fn order_sql(order: &Order, schema: &Schema, list: Option<&RelationList>) -> String {
    // Create custom ordering if query set one
    let custom = order
        .field
        .as_ref()
        .map(|field| match field {
            Field::Meta(MetaField::DocumentId) => "documents.document_id".to_string(),
            Field::Meta(MetaField::DocumentViewId) => "documents.document_view_id".to_string(),
            Field::Meta(MetaField::Owner) => "owner".to_string(),
            Field::Meta(MetaField::Edited) => "is_edited".to_string(),
            Field::Meta(MetaField::Deleted) => "is_deleted".to_string(),
            Field::Field(field_name) => {
                format!(
                    r#"
                    (
                        SELECT
                            {}
                        FROM
                            operation_fields_v1
                            LEFT JOIN document_view_fields
                                ON operation_fields_v1.operation_id = document_view_fields.operation_id
                        WHERE
                            operation_fields_v1.name = '{}'
                            AND document_view_fields.document_view_id = documents.document_view_id
                        LIMIT 1
                    )
                    "#,
                    typecast_field_sql("operation_fields_v1.value", field_name, schema, false),
                    field_name,
                )
            }
        })
        .map(|field| {
            let direction = match order.direction {
                Direction::Ascending => "ASC",
                Direction::Descending => "DESC",
            };

            format!("{field} {direction}")
        });

    // .. and by relation list index, in case we're querying one
    let list_sql = match (&order.field, list) {
        (None, Some(_)) => Some("operation_fields_v1_list.list_index ASC".to_string()),
        _ => None,
    };

    // On top we sort always by the unique operation cursor in case the previous order value is
    // equal between two rows
    let cursor_sql = match list {
        Some(_) => Some("operation_fields_v1_list.cursor ASC".to_string()),
        None => Some("operation_fields_v1.cursor ASC".to_string()),
    };

    let order = concatenate_sql(&[custom, list_sql, cursor_sql]);

    format!("ORDER BY {order}")
}

fn limit_sql<C>(pagination: &Pagination<C>, fields: &ApplicationFields) -> (u64, String)
where
    C: Cursor,
{
    // We multiply the value by the number of fields we selected. If no fields have been selected
    // we just take the page size as is
    let page_size = pagination.first.get() * std::cmp::max(1, fields.len() as u64);

    // ... and add + 1 for the "has next page" flag
    (page_size, format!("LIMIT {page_size} + 1"))
}

fn where_fields_sql(fields: &ApplicationFields) -> String {
    if fields.is_empty() {
        "".to_string()
    } else {
        let fields_sql: Vec<String> = fields.iter().map(|field| format!("'{field}'")).collect();
        format!(
            "AND operation_fields_v1.name IN ({})",
            fields_sql.join(", ")
        )
    }
}

fn select_edited_sql(select: &Select) -> Option<String> {
    if select.fields.contains(&Field::Meta(MetaField::Edited)) {
        let sql = r#"
        -- Check if there is more operations next to the initial "create" operation
        (
            SELECT
                operations_v1.public_key
            FROM
                operations_v1
            WHERE
                operations_v1.action != "create"
                AND
                    operations_v1.document_id = documents.document_id
            LIMIT 1
        ) AS is_edited
        "#
        .to_string();

        Some(sql)
    } else {
        None
    }
}

fn select_owner_sql(select: &Select) -> Option<String> {
    if select.fields.contains(&Field::Meta(MetaField::Owner)) {
        // The original owner of a document we get by checking which public key signed the
        // "create" operation, the hash of that operation is the same as the document id
        let sql = r#"
        (
            SELECT
                operations_v1.public_key
            FROM
                operations_v1
            WHERE
                operations_v1.operation_id = documents.document_id
        ) AS owner
        "#
        .to_string();

        Some(sql)
    } else {
        None
    }
}

fn select_fields_sql(fields: &ApplicationFields) -> Vec<Option<String>> {
    let mut select = Vec::new();

    if !fields.is_empty() {
        // We get the application data by selecting the name, value and type
        select.push(Some("operation_fields_v1.name".to_string()));
        select.push(Some("operation_fields_v1.value".to_string()));
        select.push(Some("operation_fields_v1.field_type".to_string()));
    }

    select
}

fn select_cursor_sql(list: Option<&RelationList>) -> Vec<Option<String>> {
    match list {
        Some(_) => {
            vec![
                Some("operation_fields_v1.cursor AS cmp_value_cursor".to_string()),
                Some("operation_fields_v1_list.cursor AS root_cursor".to_string()),
            ]
        }
        None => vec![Some(
            "operation_fields_v1.cursor AS cmp_value_cursor".to_string(),
        )],
    }
}

fn where_sql(schema: &Schema, fields: &ApplicationFields, list: Option<&RelationList>) -> String {
    let schema_id = schema.id();

    // Only one row per field: restrict relation lists to first list item
    let list_index_sql = "AND operation_fields_v1.list_index = 0";

    // Always select at least one field, even if user didn't select one. If we wouldn't select a
    // field we would potentially receive multiple rows per document even though when we're only
    // interested in one per row.
    let extra_field_select = if fields.is_empty() {
        let (field_name, _) = schema.fields().iter().next().unwrap();
        format!("AND operation_fields_v1.name = '{field_name}'")
    } else {
        "".to_string()
    };

    match list {
        None => {
            // Filter by the queried schema of that collection
            format!(
                r#"
                documents.schema_id = '{schema_id}'
                {list_index_sql}
                {extra_field_select}
                "#
            )
        }
        Some(relation_list) => {
            // Filter by the parent document view id of this relation list
            let field_name = &relation_list.field;
            let view_id = &relation_list.root;
            let field_type = match relation_list.list_type {
                RelationListType::Pinned => "pinned_relation_list",
                RelationListType::Unpinned => "relation_list",
            };

            format!(
                r#"
                document_view_fields_list.document_view_id = '{view_id}'
                AND
                    operation_fields_v1_list.field_type = '{field_type}'
                AND
                    operation_fields_v1_list.name = '{field_name}'
                {list_index_sql}
                {extra_field_select}
                "#
            )
        }
    }
}

fn from_sql(list: Option<&RelationList>) -> String {
    match list {
        Some(relation_list) => {
            let filter_sql = match relation_list.list_type {
                RelationListType::Pinned => "documents.document_view_id",
                RelationListType::Unpinned => "documents.document_id",
            };

            format!(
                r#"
                -- Select relation list of parent document first ..
                document_view_fields document_view_fields_list
                JOIN operation_fields_v1 operation_fields_v1_list
                    ON
                        document_view_fields_list.operation_id = operation_fields_v1_list.operation_id
                    AND
                        document_view_fields_list.name = operation_fields_v1_list.name

                -- .. and join the related documents afterwards
                JOIN documents
                    ON
                        operation_fields_v1_list.value = {filter_sql}
                JOIN document_view_fields
                    ON documents.document_view_id = document_view_fields.document_view_id
                "#
            )
        }
        // Otherwise just query the documents directly
        None => r#"
            documents
            JOIN document_view_fields
                ON documents.document_view_id = document_view_fields.document_view_id
        "#
        .to_string(),
    }
}

impl SqlStore {
    /// Returns a paginated collection of documents from the database which can be filtered and
    /// ordered by custom parameters.
    ///
    /// When passing a `list` configuration the query will run against the documents of a (pinned
    /// and unpinned) relation list instead.
    pub async fn query(
        &self,
        schema: &Schema,
        args: &Query<PaginationCursor>,
        list: Option<&RelationList>,
    ) -> Result<QueryResponse, DocumentStorageError> {
        // Get all selected application fields from query
        let application_fields = args.select.application_fields();

        // Generate SQL based on the given schema and query
        let mut select_vec = vec![
            // We get all the meta informations first, let's start with the document id, document
            // view id and id of the operation which holds the data
            Some("documents.document_id".to_string()),
            Some("documents.document_view_id".to_string()),
            Some("document_view_fields.operation_id".to_string()),
            // The deletion status of a document we already store in the database, let's select it
            // in any case since we get it for free
            Some("documents.is_deleted".to_string()),
        ];

        // .. also the unique cursor is very important, it will help us with cursor-based
        // pagination, especially over relation lists with duplicate documents
        select_vec.append(&mut select_cursor_sql(list));

        // All other fields we optionally select depending on the query
        select_vec.push(select_edited_sql(&args.select));
        select_vec.push(select_owner_sql(&args.select));
        select_vec.append(&mut select_fields_sql(&application_fields));

        let select = concatenate_sql(&select_vec);

        let from = from_sql(list);

        let where_ = where_sql(schema, &application_fields, list);
        let and_fields = where_fields_sql(&application_fields);
        let and_filters = where_filter_sql(&args.filter, schema);
        let and_pagination = where_pagination_sql(
            &args.pagination,
            &application_fields,
            list,
            schema,
            &args.order,
        );

        let order = order_sql(&args.order, schema, list);
        let (page_size, limit) = limit_sql(&args.pagination, &application_fields);

        let sea_quel = format!(
            r#"
            -- ░░░░░▄▀▀▀▄░░░░░░░░░░░░░░░░░
            -- ▄███▀░◐░░░▌░░░░░░░░░░░░░░░░
            -- ░░░░▌░░░░░▐░░░░░░░░░░░░░░░░
            -- ░░░░▐░░░░░▐░░░░░░░░░░░░░░░░
            -- ░░░░▌░░░░░▐▄▄░░░░░░░░░░░░░░
            -- ░░░░▌░░░░▄▀▒▒▀▀▀▀▄░░░░░░░░░
            -- ░░░▐░░░░▐▒▒▒▒▒▒▒▒▀▀▄░░░░░░░
            -- ░░░▐░░░░▐▄▒▒▒▒▒▒▒▒▒▒▀▄░░░░░
            -- ░░░░▀▄░░░░▀▄▒▒▒▒▒▒▒▒▒▒▀▄░░░
            -- ░░░░░░▀▄▄▄▄▄█▄▄▄▄▄▄▄▄▄▄▄▀▄░
            -- ░░░░░░░░░░░▌▌░▌▌░░░░░░░░░░░
            -- ░░░░░░░░░░░▌▌░▌▌░░░░░░░░░░░
            -- ░░░░░░░░░▄▄▌▌▄▌▌░░░░░░░░░░░
            --
            -- Hello, my name is sea gull.
            -- I designed a SQL query which
            -- is as smart, as big and as
            -- annoying as myself.

            SELECT
                {select}

            FROM
                -- Usually we query the "documents" table first. In case we're looking at a relation
                -- list this is slighly more complicated and we need to do some additional JOINs
                {from}

                -- We need to add some more JOINs to get the values from the operations
                JOIN operation_fields_v1
                    ON
                        document_view_fields.operation_id = operation_fields_v1.operation_id
                        AND
                            document_view_fields.name = operation_fields_v1.name

            WHERE
                -- We filter by the queried schema of that collection, if it is a relation
                -- list we filter by the view id of the parent document
                {where_}

                -- .. and select only the operation fields we're interested in
                {and_fields}

                -- .. and further filter the data by custom parameters
                {and_filters}

                -- Lastly we batch all results into smaller chunks via cursor pagination
                {and_pagination}

            -- We always order the rows by document id and list index, but there might also be
            -- user-defined ordering on top of that
            {order}

            -- Connected to cursor pagination we limit the number of rows
            {limit}
        "#
        );

        let mut rows: Vec<QueryRow> = query_as::<_, QueryRow>(&sea_quel)
            .fetch_all(&self.pool)
            .await
            .map_err(|err| DocumentStorageError::FatalStorageError(err.to_string()))?;

        // We always query one more row than needed to find out if there's more data. This
        // information aids the user during pagination
        let has_next_page = if rows.len() as u64 > page_size {
            // Remove that last row from final results if it exists
            rows.pop();
            true
        } else {
            false
        };

        // Calculate the total number of (filtered) documents in this query
        let total_count = if args
            .pagination
            .fields
            .contains(&PaginationField::TotalCount)
        {
            Some(self.count(schema, args, list).await?)
        } else {
            None
        };

        // Finally convert everything into the right format
        let documents = convert_rows(rows, list, &application_fields, schema.id());

        // Determine cursors for pagination by looking at beginning and end of results
        let start_cursor = if args
            .pagination
            .fields
            .contains(&PaginationField::StartCursor)
        {
            documents.first().map(|(cursor, _)| cursor.to_owned())
        } else {
            None
        };

        let end_cursor = if args.pagination.fields.contains(&PaginationField::EndCursor) {
            documents.last().map(|(cursor, _)| cursor.to_owned())
        } else {
            None
        };

        let pagination_data = PaginationData {
            total_count,
            has_next_page,
            // @TODO: Implement backwards pagination, see related issue:
            // https://github.com/p2panda/aquadoggo/issues/325
            has_previous_page: false,
            start_cursor,
            end_cursor,
        };

        Ok((pagination_data, documents))
    }

    /// Query number of documents in filtered collection.
    pub async fn count(
        &self,
        schema: &Schema,
        args: &Query<PaginationCursor>,
        list: Option<&RelationList>,
    ) -> Result<u64, DocumentStorageError> {
        let application_fields = args.select.application_fields();

        let from = from_sql(list);
        let where_ = where_sql(schema, &application_fields, list);
        let and_filters = where_filter_sql(&args.filter, schema);

        let count_sql = format!(
            r#"
            SELECT
                COUNT(documents.document_id)

            FROM
                {from}

                JOIN operation_fields_v1
                    ON
                        document_view_fields.operation_id = operation_fields_v1.operation_id
                        AND
                            document_view_fields.name = operation_fields_v1.name

            WHERE
                {where_}
                {and_filters}

            -- Group application fields by name to make sure we get actual number of documents
            GROUP BY operation_fields_v1.name
            "#
        );

        let result: Option<(i64,)> = query_as(&count_sql)
            .fetch_optional(&self.pool)
            .await
            .map_err(|err| DocumentStorageError::FatalStorageError(err.to_string()))?;

        let count = match result {
            Some(result) => result.0 as u64,
            None => 0,
        };

        Ok(count)
    }
}

/// Merges all operation fields from the database into documents.
///
/// Due to the special table layout we receive one row per operation field in the query. Usually we
/// need to merge multiple rows / operation fields fields into one document.
fn convert_rows(
    rows: Vec<QueryRow>,
    list: Option<&RelationList>,
    fields: &ApplicationFields,
    schema_id: &SchemaId,
) -> Vec<(PaginationCursor, StorageDocument)> {
    let mut converted: Vec<(PaginationCursor, StorageDocument)> = Vec::new();

    if rows.is_empty() {
        return converted;
    }

    // Helper method to convert database row into final document and cursor type
    let finalize_document = |row: &QueryRow,
                             collected_fields: Vec<DocumentViewFieldRow>|
     -> (PaginationCursor, StorageDocument) {
        let fields = parse_document_view_field_rows(collected_fields);

        let document = StorageDocument {
            id: row.document_id.parse().unwrap(),
            fields: Some(fields),
            schema_id: schema_id.clone(),
            view_id: row.document_view_id.parse().unwrap(),
            author: (&row.owner).into(),
            deleted: row.is_deleted,
        };

        let cursor = row_to_cursor(row, list);

        (cursor, document)
    };

    let last_row = rows.last().unwrap().clone();

    let mut current = rows[0].clone();
    let mut current_fields = Vec::new();

    let rows_per_document = std::cmp::max(fields.len(), 1);

    for (index, row) in rows.into_iter().enumerate() {
        // We observed a new document coming up in the next row, time to change
        if index % rows_per_document == 0 && index > 0 {
            // Finalize the current document, convert it and push it into the final array
            let (cursor, document) = finalize_document(&current, current_fields);
            converted.push((cursor, document));

            // Change the pointer to the next document
            current = row.clone();
            current_fields = Vec::new();
        }

        // Collect every field of the document
        current_fields.push(DocumentViewFieldRow {
            document_id: row.document_id,
            document_view_id: row.document_view_id,
            operation_id: row.operation_id,
            name: row.name,
            list_index: 0,
            field_type: row.field_type,
            value: row.value,
        });
    }

    // Do it one last time at the end for the last document
    let (cursor, document) = finalize_document(&last_row, current_fields);
    converted.push((cursor, document));

    converted
}

/// Get a cursor from a document row.
fn row_to_cursor(row: &QueryRow, list: Option<&RelationList>) -> PaginationCursor {
    match list {
        Some(relation_list) => {
            // If we're querying a relation list then we mention the document view id
            // of the parent document. This helps us later to understand _which_ of the
            // potentially many relation lists we want to paginate
            PaginationCursor::new(
                row.cmp_value_cursor.as_str().into(),
                Some(row.root_cursor.as_str().into()),
                Some(relation_list.root.clone()),
            )
        }
        None => PaginationCursor::new(row.cmp_value_cursor.as_str().into(), None, None),
    }
}

#[cfg(test)]
mod tests {
    use std::num::NonZeroU64;

    use p2panda_rs::document::traits::AsDocument;
    use p2panda_rs::document::DocumentViewId;
    use p2panda_rs::hash::Hash;
    use p2panda_rs::identity::KeyPair;
    use p2panda_rs::operation::{OperationValue, PinnedRelationList};
    use p2panda_rs::schema::{FieldType, Schema, SchemaId};
    use p2panda_rs::test_utils::fixtures::{key_pair, schema_id};
    use rstest::rstest;

    use crate::db::models::{OptionalOwner, QueryRow};
    use crate::db::query::{
        Direction, Field, Filter, MetaField, Order, Pagination, PaginationField, Select,
    };
    use crate::db::stores::{OperationCursor, RelationList};
    use crate::db::types::StorageDocument;
<<<<<<< HEAD
=======
    use crate::graphql::input_values::OrderDirection;
>>>>>>> 860e0f89
    use crate::test_utils::{
        add_document, add_schema, add_schema_and_documents, test_runner, TestNode,
    };

    use super::{convert_rows, PaginationCursor, Query};

    fn get_document_value(document: &StorageDocument, field: &str) -> OperationValue {
        document
            .fields()
            .expect("Expected document fields")
            .get(field)
            .expect(&format!("Expected '{field}' field to exist in document"))
            .value()
            .to_owned()
    }

    async fn create_events_test_data(
        node: &mut TestNode,
        key_pair: &KeyPair,
    ) -> (Schema, Vec<DocumentViewId>) {
        add_schema_and_documents(
            node,
            "events",
            vec![
                vec![
                    (
                        "title",
                        "Kids Bits! Chiptune for baby squirrels".into(),
                        None,
                    ),
                    ("date", "2023-04-17".into(), None),
                    ("ticket_price", 5.75.into(), None),
                ],
                vec![
                    ("title", "The Pandadoodle Flute Trio".into(), None),
                    ("date", "2023-04-14".into(), None),
                    ("ticket_price", 12.5.into(), None),
                ],
                vec![
                    ("title", "Eventual Consistent Grapefruit".into(), None),
                    ("date", "2023-05-02".into(), None),
                    ("ticket_price", 24.99.into(), None),
                ],
                vec![
                    (
                        "title",
                        "Bamboo-Scrumble Rumba Night - Xmas special".into(),
                        None,
                    ),
                    ("date", "2023-12-20".into(), None),
                    ("ticket_price", 99.0.into(), None),
                ],
                vec![
                    ("title", "Shoebill - Non-migratory Shoegaze".into(), None),
                    ("date", "2023-09-09".into(), None),
                    ("ticket_price", 10.00.into(), None),
                ],
            ],
            key_pair,
        )
        .await
    }

    async fn create_venues_test_data(
        node: &mut TestNode,
        key_pair: &KeyPair,
    ) -> (Schema, Vec<DocumentViewId>) {
        add_schema_and_documents(
            node,
            "venues",
            vec![
                vec![("name", "World Wide Feld".into(), None)],
                vec![("name", "Internet Explorer".into(), None)],
                vec![("name", "p4p space".into(), None)],
            ],
            key_pair,
        )
        .await
    }

    async fn create_visited_test_data(
        node: &mut TestNode,
        venues_view_ids: Vec<DocumentViewId>,
        venues_schema: Schema,
        key_pair: &KeyPair,
    ) -> (Schema, Vec<DocumentViewId>) {
        add_schema_and_documents(
            node,
            "visited",
            vec![
                vec![
                    ("user", "seagull".into(), None),
                    (
                        "venues",
                        vec![
                            venues_view_ids[0].clone(),
                            venues_view_ids[0].clone(),
                            venues_view_ids[1].clone(),
                            venues_view_ids[2].clone(),
                            venues_view_ids[0].clone(),
                            venues_view_ids[0].clone(),
                            venues_view_ids[1].clone(),
                        ]
                        .into(),
                        Some(venues_schema.id().to_owned()),
                    ),
                ],
                vec![
                    ("user", "panda".into(), None),
                    (
                        "venues",
                        vec![
                            venues_view_ids[1].clone(),
                            venues_view_ids[1].clone(),
                            venues_view_ids[2].clone(),
                        ]
                        .into(),
                        Some(venues_schema.id().to_owned()),
                    ),
                ],
            ],
            &key_pair,
        )
        .await
    }

    #[rstest]
    #[case::order_by_date_asc(
        Query::new(
            &Pagination::default(),
            &Select::new(&["title".into()]),
            &Filter::new(),
            &Order::new(&"date".into(), &Direction::Ascending),
        ),
        "title".into(),
        vec![
            "The Pandadoodle Flute Trio".into(),
            "Kids Bits! Chiptune for baby squirrels".into(),
            "Eventual Consistent Grapefruit".into(),
            "Shoebill - Non-migratory Shoegaze".into(),
            "Bamboo-Scrumble Rumba Night - Xmas special".into(),
        ],
    )]
    #[case::order_by_date_desc(
        Query::new(
            &Pagination::default(),
            &Select::new(&["date".into()]),
            &Filter::new(),
            &Order::new(&"date".into(), &Direction::Descending),
        ),
        "date".into(),
        vec![
            "2023-12-20".into(),
            "2023-09-09".into(),
            "2023-05-02".into(),
            "2023-04-17".into(),
            "2023-04-14".into(),
        ],
    )]
    #[case::filter_by_ticket_price_range(
        Query::new(
            &Pagination::default(),
            &Select::new(&["ticket_price".into()]),
            &Filter::new().fields(&[
                ("ticket_price_gt", &[10.0.into()]),
                ("ticket_price_lt", &[50.0.into()]),
            ]),
            &Order::new(&"ticket_price".into(), &Direction::Ascending),
        ),
        "ticket_price".into(),
        vec![
            12.5.into(),
            24.99.into(),
        ],
    )]
    #[case::filter_by_search_string(
        Query::new(
            &Pagination::default(),
            &Select::new(&["title".into()]),
            &Filter::new().fields(&[
                ("title_contains", &["baby".into()]),
            ]),
            &Order::default(),
        ),
        "title".into(),
        vec![
            "Kids Bits! Chiptune for baby squirrels".into(),
        ],
    )]
    fn basic_queries(
        key_pair: KeyPair,
        #[case] args: Query<PaginationCursor>,
        #[case] selected_field: String,
        #[case] expected_fields: Vec<OperationValue>,
    ) {
        test_runner(|mut node: TestNode| async move {
            let (schema, _) = create_events_test_data(&mut node, &key_pair).await;

            let (_, documents) = node
                .context
                .store
                .query(&schema, &args, None)
                .await
                .expect("Query failed");

            assert_eq!(documents.len(), expected_fields.len());

            // Compare expected field values over all returned documents
            for (index, expected_value) in expected_fields.into_iter().enumerate() {
                assert_eq!(
                    get_document_value(&documents[index].1, &selected_field),
                    expected_value
                );
            }
        });
    }

    #[rstest]
    fn pagination_over_ordered_view_ids(key_pair: KeyPair) {
        test_runner(|mut node: TestNode| async move {
            let (schema, mut view_ids) = create_events_test_data(&mut node, &key_pair).await;
            let view_ids_len = view_ids.len();

            // Sort created documents by document view id, to compare to similarily sorted query
            // results
            view_ids.sort();

            let mut cursor: Option<PaginationCursor> = None;

            let mut args = Query::new(
                &Pagination::new(
                    &NonZeroU64::new(1).unwrap(),
                    cursor.as_ref(),
                    &vec![
                        PaginationField::TotalCount,
                        PaginationField::EndCursor,
                        PaginationField::HasNextPage,
                    ],
                ),
                &Select::new(&[Field::Meta(MetaField::DocumentViewId)]),
                &Filter::default(),
                &Order::new(
                    &Field::Meta(MetaField::DocumentViewId),
                    &Direction::Ascending,
                ),
            );

            // Go through all pages, one document at a time
            for (index, view_id) in view_ids.into_iter().enumerate() {
                args.pagination.after = cursor;

                let (pagination_data, documents) = node
                    .context
                    .store
                    .query(&schema, &args, None)
                    .await
                    .expect("Query failed");

                match pagination_data.end_cursor {
                    Some(end_cursor) => {
                        cursor = Some(end_cursor);
                    }
                    None => panic!("Expected cursor"),
                }

                if view_ids_len - 1 == index {
                    assert_eq!(pagination_data.has_next_page, false);
                } else {
                    assert_eq!(pagination_data.has_next_page, true);
                }

                assert_eq!(pagination_data.total_count, Some(5));
                assert_eq!(documents.len(), 1);
                assert_eq!(documents[0].1.view_id, view_id);
                assert_eq!(cursor.as_ref(), Some(&documents[0].0));
            }

            // Query one last time after we paginated through everything
            args.pagination.after = cursor;

            let (pagination_data, documents) = node
                .context
                .store
                .query(&schema, &args, None)
                .await
                .expect("Query failed");

            assert_eq!(pagination_data.total_count, Some(5));
            assert_eq!(pagination_data.end_cursor, None);
            assert_eq!(pagination_data.has_next_page, false);
            assert_eq!(documents.len(), 0);
        });
    }

    #[rstest]
    fn pinned_relation_list(key_pair: KeyPair) {
        test_runner(|mut node: TestNode| async move {
            let (venues_schema, venues_view_ids) =
                create_venues_test_data(&mut node, &key_pair).await;

            let (_, visited_view_ids) = create_visited_test_data(
                &mut node,
                venues_view_ids,
                venues_schema.to_owned(),
                &key_pair,
            )
            .await;

            let args = Query::new(
                &Pagination::new(
                    &NonZeroU64::new(10).unwrap(),
                    None,
                    &vec![
                        PaginationField::TotalCount,
                        PaginationField::EndCursor,
                        PaginationField::HasNextPage,
                    ],
                ),
                &Select::new(&["name".into()]),
                &Filter::default(),
                &Order::default(),
            );

            // Select the pinned relation list "venues" of the first visited document
            let list = RelationList::new_pinned(&visited_view_ids[0], "venues".into());

            let (pagination_data, documents) = node
                .context
                .store
                .query(&venues_schema, &args, Some(&list))
                .await
                .expect("Query failed");

            assert_eq!(documents.len(), 7);
            assert_eq!(pagination_data.total_count, Some(7));
            assert_eq!(
                get_document_value(&documents[0].1, "name"),
                OperationValue::String("World Wide Feld".to_string())
            );
            assert_eq!(
                get_document_value(&documents[4].1, "name"),
                OperationValue::String("World Wide Feld".to_string())
            );

            // Select the pinned relation list "venues" of the second visited document
            let list = RelationList::new_pinned(&visited_view_ids[1], "venues".into());

            let (pagination_data, documents) = node
                .context
                .store
                .query(&venues_schema, &args, Some(&list))
                .await
                .expect("Query failed");

            assert_eq!(documents.len(), 3);
            assert_eq!(pagination_data.total_count, Some(3));
            assert_eq!(
                get_document_value(&documents[0].1, "name"),
                OperationValue::String("Internet Explorer".to_string())
            );
            assert_eq!(
                get_document_value(&documents[1].1, "name"),
                OperationValue::String("Internet Explorer".to_string())
            );
            assert_eq!(
                get_document_value(&documents[2].1, "name"),
                OperationValue::String("p4p space".to_string())
            );
        });
    }

    #[rstest]
    fn empty_pinned_relation_list(key_pair: KeyPair) {
        test_runner(|mut node: TestNode| async move {
            let (venues_schema, _) = create_venues_test_data(&mut node, &key_pair).await;

            let visited_schema = add_schema(
                &mut node,
                "visited",
                vec![(
                    "venues",
                    FieldType::PinnedRelationList(venues_schema.id().clone()),
                )],
                &key_pair,
            )
            .await;

            let visited_view_id = add_document(
                &mut node,
                visited_schema.id(),
                vec![(
                    "venues",
                    OperationValue::PinnedRelationList(PinnedRelationList::new(vec![])),
                )],
                &key_pair,
            )
            .await;

            // Query selecting only meta field.
            let args = Query::new(
                &Pagination::new(
                    &NonZeroU64::new(10).unwrap(),
                    None,
                    &vec![
                        PaginationField::TotalCount,
                        PaginationField::EndCursor,
                        PaginationField::HasNextPage,
                    ],
                ),
                &Select::new(&[Field::Meta(MetaField::DocumentId)]),
                &Filter::default(),
                &Order::default(),
            );

            // Select the pinned relation list "venues" for the visited document
            let list = RelationList::new_pinned(&visited_view_id, "venues".into());

            let (_, documents) = node
                .context
                .store
                .query(&venues_schema, &args, Some(&list))
                .await
                .expect("Query failed");

            assert!(documents.is_empty());

            // Query selecting application field.
            let args = Query::new(
                &Pagination::new(
                    &NonZeroU64::new(10).unwrap(),
                    None,
                    &vec![
                        PaginationField::TotalCount,
                        PaginationField::EndCursor,
                        PaginationField::HasNextPage,
                    ],
                ),
                &Select::new(&["name".into()]),
                &Filter::default(),
                &Order::default(),
            );

            // Select the pinned relation list "venues" for the visited document
            let list = RelationList::new_pinned(&visited_view_id, "venues".into());

            let (_, documents) = node
                .context
                .store
                .query(&venues_schema, &args, Some(&list))
                .await
                .expect("Query failed");

            assert!(documents.is_empty());

            // Query selecting application field
            let args = Query::new(
                &Pagination::new(
                    &NonZeroU64::new(10).unwrap(),
                    None,
                    &vec![
                        PaginationField::TotalCount,
                        PaginationField::EndCursor,
                        PaginationField::HasNextPage,
                    ],
                ),
                &Select::new(&["venues".into()]),
                &Filter::default(),
                &Order::default(),
            );

            node.context
                .store
                .query(&visited_schema, &args, None)
                .await
                .expect("Query failed");
        });
    }

    #[rstest]
    fn relation_list_pagination_over_ordered_view_ids(key_pair: KeyPair) {
        test_runner(|mut node: TestNode| async move {
            let (venues_schema, venues_view_ids) =
                create_venues_test_data(&mut node, &key_pair).await;

            let (_, visited_view_ids) = create_visited_test_data(
                &mut node,
                venues_view_ids.clone(),
                venues_schema.to_owned(),
                &key_pair,
            )
            .await;

            let mut view_ids = [
                venues_view_ids[0].clone(),
                venues_view_ids[0].clone(),
                venues_view_ids[1].clone(),
                venues_view_ids[2].clone(),
                venues_view_ids[0].clone(),
                venues_view_ids[0].clone(),
                venues_view_ids[1].clone(),
            ];
            let view_ids_len = view_ids.len();

            // Sort created documents by document view id, to compare to similarily sorted query
            // results
            view_ids.sort();

            let mut cursor: Option<PaginationCursor> = None;

            // Select the pinned relation list "venues" of the second visited document
            let list = RelationList::new_pinned(&visited_view_ids[0], "venues".into());

            let mut args = Query::new(
                &Pagination::new(
                    &NonZeroU64::new(1).unwrap(),
                    cursor.as_ref(),
                    &vec![
                        PaginationField::TotalCount,
                        PaginationField::EndCursor,
                        PaginationField::HasNextPage,
                    ],
                ),
                &Select::new(&[Field::Meta(MetaField::DocumentViewId)]),
                &Filter::default(),
                &Order::new(
                    &Field::Meta(MetaField::DocumentViewId),
                    &Direction::Ascending,
                ),
            );

            // Go through all pages, one document at a time
            for (index, view_id) in view_ids.iter().enumerate() {
                args.pagination.after = cursor;

                let (pagination_data, documents) = node
                    .context
                    .store
                    .query(&venues_schema, &args, Some(&list))
                    .await
                    .expect("Query failed");

                match pagination_data.end_cursor {
                    Some(end_cursor) => {
                        cursor = Some(end_cursor);
                    }
                    None => panic!("Expected cursor"),
                }

                if view_ids_len - 1 == index {
                    assert_eq!(pagination_data.has_next_page, false);
                } else {
                    assert_eq!(pagination_data.has_next_page, true);
                }

                assert_eq!(pagination_data.total_count, Some(7));
                assert_eq!(documents.len(), 1);
                assert_eq!(&documents[0].1.view_id, view_id);
                assert_eq!(cursor.as_ref(), Some(&documents[0].0));
            }

            // Query one last time after we paginated through everything
            args.pagination.after = cursor;

            let (pagination_data, documents) = node
                .context
                .store
                .query(&venues_schema, &args, Some(&list))
                .await
                .expect("Query failed");

            assert_eq!(pagination_data.total_count, Some(7));
            assert_eq!(pagination_data.end_cursor, None);
            assert_eq!(pagination_data.has_next_page, false);
            assert_eq!(documents.len(), 0);
        });
    }

    #[rstest]
    #[case::default(
        Filter::default(),
        Order::default(),
        vec![
            "World Wide Feld".to_string(),
            "World Wide Feld".to_string(),
            "Internet Explorer".to_string(),
            "p4p space".to_string(),
            "World Wide Feld".to_string(),
            "World Wide Feld".to_string(),
            "Internet Explorer".to_string(),
        ]
    )]
    #[case::order_by_name(
        Filter::default(),
        Order::new(&"name".into(), &Direction::Ascending),
        vec![
            "Internet Explorer".to_string(),
            "Internet Explorer".to_string(),
            "p4p space".to_string(),
            "World Wide Feld".to_string(),
            "World Wide Feld".to_string(),
            "World Wide Feld".to_string(),
            "World Wide Feld".to_string(),
        ]
    )]
    #[case::search_for_text(
        Filter::new().fields(&[("name_contains", &["p".into()])]),
        Order::default(),
        vec![
            "Internet Explorer".to_string(),
            "p4p space".to_string(),
            "Internet Explorer".to_string(),
        ]
    )]
    #[case::filter_and_order_by_name(
        Filter::new().fields(&[("name_in", &["World Wide Feld".into(), "Internet Explorer".into()])]),
        Order::new(&"name".into(), &Direction::Descending),
        vec![
            "World Wide Feld".to_string(),
            "World Wide Feld".to_string(),
            "World Wide Feld".to_string(),
            "World Wide Feld".to_string(),
            "Internet Explorer".to_string(),
            "Internet Explorer".to_string(),
        ]
    )]
    fn paginated_pinned_relation_list(
        key_pair: KeyPair,
        #[case] filter: Filter,
        #[case] order: Order,
        #[case] expected_venues: Vec<String>,
    ) {
        test_runner(|mut node: TestNode| async move {
            let (venues_schema, venues_view_ids) =
                create_venues_test_data(&mut node, &key_pair).await;

            let (_, visited_view_ids) = create_visited_test_data(
                &mut node,
                venues_view_ids.clone(),
                venues_schema.clone(),
                &key_pair,
            )
            .await;

            let documents_len = expected_venues.len() as u64;

            let mut cursor: Option<PaginationCursor> = None;

            // Select the pinned relation list "venues" of the first visited document
            let list = RelationList::new_pinned(&visited_view_ids[0], "venues".into());

            let mut args = Query::new(
                &Pagination::new(
                    &NonZeroU64::new(1).unwrap(),
                    cursor.as_ref(),
                    &vec![
                        PaginationField::TotalCount,
                        PaginationField::EndCursor,
                        PaginationField::HasNextPage,
                    ],
                ),
                &Select::new(&[
                    Field::Meta(MetaField::DocumentViewId),
                    Field::Meta(MetaField::Owner),
                    "name".into(),
                ]),
                &filter,
                &order,
            );

            // Go through all pages, one document at a time
            for (index, expected_venue) in expected_venues.into_iter().enumerate() {
                args.pagination.after = cursor;

                let (pagination_data, documents) = node
                    .context
                    .store
                    .query(&venues_schema, &args, Some(&list))
                    .await
                    .expect("Query failed");

                // Check if next cursor exists and prepare it for next iteration
                match pagination_data.end_cursor {
                    Some(end_cursor) => {
                        cursor = Some(end_cursor);
                    }
                    None => panic!("Expected cursor"),
                }

                // Check if `has_next_page` flag is correct
                if documents_len - 1 == index as u64 {
                    assert_eq!(pagination_data.has_next_page, false);
                } else {
                    assert_eq!(pagination_data.has_next_page, true);
                }

                // Check if pagination info is correct
                assert_eq!(pagination_data.total_count, Some(documents_len));
                assert_eq!(cursor.as_ref(), Some(&documents[0].0));

                // Check if resulting document is correct
                assert_eq!(documents[0].1.author(), &key_pair.public_key());
                assert_eq!(documents.len(), 1);
                assert_eq!(
                    get_document_value(&documents[0].1, "name"),
                    expected_venue.into()
                );
            }

            // Go to final, empty page
            args.pagination.after = cursor;

            let (pagination_data, documents) = node
                .context
                .store
                .query(&venues_schema, &args, Some(&list))
                .await
                .expect("Query failed");

            assert_eq!(pagination_data.has_next_page, false);
            assert_eq!(pagination_data.total_count, Some(documents_len));
            assert_eq!(pagination_data.end_cursor, None);
            assert_eq!(documents.len(), 0);
        });
    }

    #[rstest]
    #[case::default(Filter::default(), 3)]
    #[case::filtered(Filter::new().fields(&[("name_contains", &["Internet".into()])]), 1)]
    #[case::no_results(Filter::new().fields(&[("name", &["doesnotexist".into()])]), 0)]
    fn count(#[case] filter: Filter, #[case] expected_result: u64, key_pair: KeyPair) {
        test_runner(move |mut node: TestNode| async move {
            let (venues_schema, _) = create_venues_test_data(&mut node, &key_pair).await;

            let args = Query::new(
                &Pagination::default(),
                &Select::default(),
                &filter,
                &Order::default(),
            );

            let result = node
                .context
                .store
                .count(&venues_schema, &args, None)
                .await
                .unwrap();

            assert_eq!(result, expected_result);
        });
    }

    #[rstest]
    #[case::default(Filter::default(), 7)]
    #[case::filtered_1(Filter::new().fields(&[("name_contains", &["Internet".into()])]), 2)]
    #[case::filtered_2(Filter::new().fields(&[("name_not", &["World Wide Feld".into()])]), 3)]
    #[case::no_results(Filter::new().fields(&[("name", &["doesnotexist".into()])]), 0)]
    fn count_relation_list(
        #[case] filter: Filter,
        #[case] expected_result: u64,
        key_pair: KeyPair,
    ) {
        test_runner(move |mut node: TestNode| async move {
            let (venues_schema, venues_view_ids) =
                create_venues_test_data(&mut node, &key_pair).await;

            let (_, visited_view_ids) = create_visited_test_data(
                &mut node,
                venues_view_ids.clone(),
                venues_schema.clone(),
                &key_pair,
            )
            .await;

            let args = Query::new(
                &Pagination::default(),
                &Select::default(),
                &filter,
                &Order::default(),
            );

            // Select the pinned relation list "venues" of the first visited document
            let list = RelationList::new_pinned(&visited_view_ids[0], "venues".into());

            let result = node
                .context
                .store
                .count(&venues_schema, &args, Some(&list))
                .await
                .unwrap();

            assert_eq!(result, expected_result);
        });
    }

    #[rstest]
    fn total_count_of_document_with_relation_list_field(key_pair: KeyPair) {
        test_runner(|mut node: TestNode| async move {
            let (venues_schema, venues_view_ids) =
                create_venues_test_data(&mut node, &key_pair).await;

            let (visited_schema, _) = create_visited_test_data(
                &mut node,
                venues_view_ids,
                venues_schema.to_owned(),
                &key_pair,
            )
            .await;

            let args = Query::new(
                &Pagination::new(
                    &NonZeroU64::new(25).unwrap(),
                    None,
                    &vec![PaginationField::TotalCount],
                ),
                &Select::new(&[Field::Meta(MetaField::DocumentId)]),
                &Filter::default(),
                &Order::default(),
            );

            let (pagination_data, documents) = node
                .context
                .store
                .query(&visited_schema, &args, None)
                .await
                .expect("Query failed");

            assert_eq!(documents.len(), 2);
            assert_eq!(pagination_data.total_count, Some(2));
        });
    }

    #[rstest]
    fn select_cursor_during_conversion(schema_id: SchemaId) {
        let relation_list_hash = Hash::new_from_bytes(&[0]).to_string();
        let first_document_hash = Hash::new_from_bytes(&[1]).to_string();
        let second_document_hash = Hash::new_from_bytes(&[2]).to_string();

        let root_cursor_1 = Hash::new_from_bytes(&[0, 1]).to_string();
        let root_cursor_2 = Hash::new_from_bytes(&[0, 2]).to_string();
        let cursor_1 = Hash::new_from_bytes(&[0, 3]).to_string();
        let cursor_2 = Hash::new_from_bytes(&[0, 4]).to_string();

        let query_rows = vec![
            // First document
            QueryRow {
                document_id: first_document_hash.clone(),
                document_view_id: first_document_hash.clone(),
                operation_id: first_document_hash.clone(),
                is_deleted: false,
                is_edited: false,
                root_cursor: root_cursor_1.clone(),
                cmp_value_cursor: cursor_1.clone(),
                owner: OptionalOwner::default(),
                name: "username".to_string(),
                value: Some("panda".to_string()),
                field_type: "str".to_string(),
                list_index: 0,
            },
            QueryRow {
                document_id: first_document_hash.clone(),
                document_view_id: first_document_hash.clone(),
                operation_id: first_document_hash.clone(),
                is_deleted: false,
                is_edited: false,
                root_cursor: root_cursor_1.clone(),
                cmp_value_cursor: cursor_1.clone(),
                owner: OptionalOwner::default(),
                name: "is_admin".to_string(),
                value: Some("false".to_string()),
                field_type: "bool".to_string(),
                list_index: 0,
            },
            // Second document
            QueryRow {
                document_id: second_document_hash.clone(),
                document_view_id: second_document_hash.clone(),
                operation_id: second_document_hash.clone(),
                is_deleted: false,
                is_edited: false,
                root_cursor: root_cursor_2.clone(),
                cmp_value_cursor: cursor_2.clone(),
                owner: OptionalOwner::default(),
                name: "username".to_string(),
                value: Some("penguin".to_string()),
                field_type: "str".to_string(),
                list_index: 0,
            },
            QueryRow {
                document_id: second_document_hash.clone(),
                document_view_id: second_document_hash.clone(),
                operation_id: second_document_hash.clone(),
                is_deleted: false,
                is_edited: false,
                root_cursor: root_cursor_2.clone(),
                cmp_value_cursor: cursor_2.clone(),
                owner: OptionalOwner::default(),
                name: "is_admin".to_string(),
                value: Some("true".to_string()),
                field_type: "bool".to_string(),
                list_index: 0,
            },
        ];

        // convert as if this is a relation list query
        let result = convert_rows(
            query_rows.clone(),
            Some(&RelationList::new_unpinned(
                &relation_list_hash.parse().unwrap(),
                "relation_list_field",
            )),
            &vec!["username".to_string(), "is_admin".to_string()],
            &schema_id,
        );

        assert_eq!(result.len(), 2);
        assert_eq!(
            result[0].0,
            PaginationCursor::new(
                OperationCursor::from(cursor_1.as_str()),
                Some(OperationCursor::from(root_cursor_1.as_str())),
                Some(relation_list_hash.parse().unwrap())
            )
        );
        assert_eq!(
            result[1].0,
            PaginationCursor::new(
                OperationCursor::from(cursor_2.as_str()),
                Some(OperationCursor::from(root_cursor_2.as_str())),
                Some(relation_list_hash.parse().unwrap())
            )
        );

        // convert as if this is _not_ a relation list query
        let result = convert_rows(
            query_rows,
            None,
            &vec!["username".to_string(), "is_admin".to_string()],
            &schema_id,
        );

        assert_eq!(result.len(), 2);
        assert_eq!(
            result[0].0,
            PaginationCursor::new(OperationCursor::from(cursor_1.as_str()), None, None)
        );
        assert_eq!(
            result[1].0,
            PaginationCursor::new(OperationCursor::from(cursor_2.as_str()), None, None)
        );
    }
}<|MERGE_RESOLUTION|>--- conflicted
+++ resolved
@@ -1159,10 +1159,6 @@
     };
     use crate::db::stores::{OperationCursor, RelationList};
     use crate::db::types::StorageDocument;
-<<<<<<< HEAD
-=======
-    use crate::graphql::input_values::OrderDirection;
->>>>>>> 860e0f89
     use crate::test_utils::{
         add_document, add_schema, add_schema_and_documents, test_runner, TestNode,
     };
