use p2panda_rs::hash::Hash;
use p2panda_rs::instance::Instance;
use p2panda_rs::operation::OperationValue;
use sqlx::{query, query_as, FromRow};

use crate::db::Pool;
use crate::errors::Result;

#[derive(FromRow)]
pub struct Bookmark {
    pub document: String,
    pub created: String,
    pub url: String,
    pub title: String,
}

fn build_insert_query(instance: &Instance) -> String {
    // The field spec enumerates all schema-specific vield names
    let field_spec = instance
        .keys()
        .into_iter()
        .reduce(|acc, val| format!("{}, {}", acc, val))
        .unwrap();

    // The parameter spec is a list of parameter placeholders with as many elements as there are
    // columns to insert
    let parameter_spec = (0..instance.len())
<<<<<<< HEAD
=======
        // Add 2 because paramas are 1-indexed and "document" is
        // a static parameter inserted before these dynamic ones
>>>>>>> 0261b58e
        .map(|i| format!("${}", (i + 2)))
        .reduce(|acc, elem| format!("{}, {}", acc, elem))
        .unwrap();

    let update_spec = instance
        .iter()
        .enumerate()
        // Make key-binding pairs like "key=$2"
        .map(|(i, (key, _))| format!("{}=${}", key, (i + 2)))
        // Concatenate
        .reduce(|acc, val| format!("{},\n{}", acc, val))
        .unwrap();

    format!(
        "
        INSERT INTO
            `bookmarks-0020c65567ae37efea293e34a9c7d13f8f2bf23dbdc3b5c7b9ab46293111c48fc78b`
            (document, {})
        VALUES
            ($1, {})
        ON CONFLICT (`document`) DO UPDATE SET
            {}
        ",
        field_spec, parameter_spec, update_spec
    )
}

pub async fn get_bookmarks(pool: &Pool) -> Result<Vec<Bookmark>> {
    let bookmarks = query_as::<_, Bookmark>(
        "
        SELECT
            document,
            created,
            url,
            title
        FROM
            `bookmarks-0020c65567ae37efea293e34a9c7d13f8f2bf23dbdc3b5c7b9ab46293111c48fc78b`
        ",
    )
    .fetch_all(pool)
    .await?;

    Ok(bookmarks)
}

pub async fn write_document(pool: &Pool, document_id: &Hash, instance: &Instance) -> Result<()> {
    // Build query without any bound values
    let query_string = build_insert_query(instance);
    let mut query = query(&query_string[..]);

    // Bind values for schema-independent columns
    query = query.bind(document_id);

    // Bind values for schema-specific columns
<<<<<<< HEAD
    for (_, value) in instance.iter() {
=======
    for (key, value) in instance.iter() {
>>>>>>> 0261b58e
        let string_value = match value {
            // OperationValue::Boolean(value) => value,
            // OperationValue::Integer(value) => value,
            // OperationValue::Float(value) => value,
            OperationValue::Text(value) => value,
            OperationValue::Relation(value) => value.as_str(),
            _ => todo!("Oh no it's not a texty thing"),
        };
        log::debug!("Now binding value '{}' = '{}'", key, string_value);
        query = query.bind(string_value);
    }

    // Exectute query
    match query.execute(pool).await {
        Ok(result) => {
            log::info!("Successfully stored materialised view in db: {:?}", result);
            Ok(())
        }
        Err(error) => {
            log::error!("Error storing document in db: {:?}", error);
            Err(error)
        }
    }?;
    Ok(())
}<|MERGE_RESOLUTION|>--- conflicted
+++ resolved
@@ -25,11 +25,8 @@
     // The parameter spec is a list of parameter placeholders with as many elements as there are
     // columns to insert
     let parameter_spec = (0..instance.len())
-<<<<<<< HEAD
-=======
         // Add 2 because paramas are 1-indexed and "document" is
         // a static parameter inserted before these dynamic ones
->>>>>>> 0261b58e
         .map(|i| format!("${}", (i + 2)))
         .reduce(|acc, elem| format!("{}, {}", acc, elem))
         .unwrap();
@@ -84,11 +81,7 @@
     query = query.bind(document_id);
 
     // Bind values for schema-specific columns
-<<<<<<< HEAD
-    for (_, value) in instance.iter() {
-=======
     for (key, value) in instance.iter() {
->>>>>>> 0261b58e
         let string_value = match value {
             // OperationValue::Boolean(value) => value,
             // OperationValue::Integer(value) => value,
