--- conflicted
+++ resolved
@@ -5,14 +5,9 @@
 use std::str::FromStr;
 
 use anyhow::Result;
-<<<<<<< HEAD
 use async_graphql::{InputValueError, Scalar, ScalarType, Value};
-use p2panda_rs::entry::{SeqNum, SeqNumError};
-=======
-use async_graphql::scalar;
 use p2panda_rs::entry::error::SeqNumError;
 use p2panda_rs::entry::SeqNum;
->>>>>>> 9ddee8b4
 use serde::{Deserialize, Serialize};
 
 /// Sequence number of an entry.
@@ -24,12 +19,6 @@
     pub fn as_u64(&self) -> u64 {
         self.0.as_u64()
     }
-
-    /// Convert sequence number to string.
-    #[allow(clippy::inherent_to_string_shadow_display)]
-    pub fn to_string(self) -> String {
-        self.as_u64().to_string()
-    }
 }
 
 #[Scalar(name = "SeqNum")]
@@ -37,7 +26,7 @@
     fn parse(value: Value) -> Result<Self, InputValueError<Self>> {
         match &value {
             Value::String(str_value) => {
-                let seq_num = str_value.as_str().parse::<SeqNum>()?;
+                let seq_num = SeqNum::from_str(str_value)?;
                 Ok(SeqNumScalar(seq_num))
             }
             _ => Err(InputValueError::expected_type(value)),
@@ -49,7 +38,6 @@
     }
 }
 
-/// Convert from p2panda types to GraphQL scalars and back.
 impl From<SeqNum> for SeqNumScalar {
     fn from(seq_num: SeqNum) -> Self {
         Self(seq_num)
@@ -62,7 +50,6 @@
     }
 }
 
-/// Convert from strings to sequence number.
 impl FromStr for SeqNumScalar {
     type Err = SeqNumError;
 
