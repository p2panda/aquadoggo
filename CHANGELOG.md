# Changelog

All notable changes to this project will be documented in this file.

The format is based on [Keep a Changelog](https://keepachangelog.com/en/1.0.0/),
and this project adheres to [Semantic Versioning](https://semver.org/spec/v2.0.0.html).

## [Unreleased]

### Added

- GraphQL replication service gets and verifies new entries and inserts them into the db [#137](https://github.com/p2panda/aquadoggo/pull/137)
<<<<<<< HEAD
- `validation` and `domain` modules used for publish and next args API [#204](https://github.com/p2panda/aquadoggo/pull/204)
=======
- Add schema task and schema provider that update when new schema views are materialised [#166](https://github.com/p2panda/aquadoggo/pull/166)
>>>>>>> 4d2e6723

### Changed

- Refactor scalars and replication API, replace `graphql-client` with `gql_client` [#184](https://github.com/p2panda/aquadoggo/pull/184)
- Give error types of worker a string for better debugging [#194](https://github.com/p2panda/aquadoggo/pull/194)
- Bump `p2panda-rs` which now supports log id's starting from `0` [#207](https://github.com/p2panda/aquadoggo/pull/207)

### Fixed

- Don't return errors from `SchemaStore` when a schema could not be constructed [#192](https://github.com/p2panda/aquadoggo/pull/192)
- Filter out deleted documents in `get_documents_by_schema` SQL query [#193](https://github.com/p2panda/aquadoggo/pull/193)

## [0.3.0]

Released on 2022-07-01: :package: [`crate`](https://crates.io/crates/aquadoggo/0.3.0)

### Added

- Introduce GraphQL endpoint [#81](https://github.com/p2panda/aquadoggo/pull/81)
- Generic task queue with worker pool [#82](https://github.com/p2panda/aquadoggo/pull/82)
- Service manager [#90](https://github.com/p2panda/aquadoggo/pull/90)
- Service error handling, refactor runtime [#92](https://github.com/p2panda/aquadoggo/pull/92)
- Refactor module structure, propagate errors in worker to service manager [#97](https://github.com/p2panda/aquadoggo/pull/97)
- Restructure storage modules and remove JSON RPC [#101](https://github.com/p2panda/aquadoggo/pull/101)
- Implement new methods required for replication defined by `EntryStore` trait [#102](https://github.com/p2panda/aquadoggo/pull/102)
- Implement SQL `OperationStore` [#103](https://github.com/p2panda/aquadoggo/pull/103)
- GraphQL client API with endpoint for retrieving next entry arguments [#119](https://github.com/p2panda/aquadoggo/pull/119)
- GraphQL endpoint for publishing entries [#123](https://github.com/p2panda/aquadoggo/pull/132)
- Implement SQL `DocumentStore` [#118](https://github.com/p2panda/aquadoggo/pull/118)
- Implement SQL `SchemaStore` [#130](https://github.com/p2panda/aquadoggo/pull/130)
- Reduce and dependency tasks [#144](https://github.com/p2panda/aquadoggo/pull/144)
- GraphQL endpoints for replication [#100](https://github.com/p2panda/aquadoggo/pull/100)
- Inform materialization service about new operations [#161](https://github.com/p2panda/aquadoggo/pull/161)
- e2e publish entry tests [#167](https://github.com/p2panda/aquadoggo/pull/167)
- Reschedule pending tasks on startup [#168](https://github.com/p2panda/aquadoggo/pull/168)
- Debug logging in reduce task [#175](https://github.com/p2panda/aquadoggo/pull/175)

### Changed

- Move to `tokio` async runtime [#75](https://github.com/p2panda/aquadoggo/pull/75)
- Implement SQL storage using `p2panda_rs` storage provider traits [#80](https://github.com/p2panda/aquadoggo/pull/80)
- Improve `Signal` efficiency in `ServiceManager` [#95](https://github.com/p2panda/aquadoggo/pull/95)
- `EntryStore` improvements [#123](https://github.com/p2panda/aquadoggo/pull/123)
- Improvements for log and entry table layout [#124](https://github.com/p2panda/aquadoggo/issues/122)
- Update `StorageProvider` API after `p2panda-rs` changes [#129](https://github.com/p2panda/aquadoggo/pull/129)
- Move `SqlStorage` into shared `Context` [#135](https://github.com/p2panda/aquadoggo/pull/135)
- Refactor tests to use fixtures exported from `p2panda-rs` [#147](https://github.com/p2panda/aquadoggo/pull/147)
- Use `DocumentViewId` for previous operations [#147](https://github.com/p2panda/aquadoggo/pull/147)
- Use `VerifiedOperation` [#158](https://github.com/p2panda/aquadoggo/pull/158)
- Refactor `test_db` helper method [#176](https://github.com/p2panda/aquadoggo/pull/176)
- Update `publishEntry` params and `nextEntryArgs` response fields [#181](https://github.com/p2panda/aquadoggo/pull/181)
- Improve test runtime by reducing selected tests' iteration count [#202](https://github.com/p2panda/aquadoggo/pull/202)

### Fixed

- Fix high CPU usage of idle workers [#136](https://github.com/p2panda/aquadoggo/pull/136)
- Improve CI, track test coverage [#139](https://github.com/p2panda/aquadoggo/pull/139)
- Fix compatibility with PostgreSQL, change sqlx runtime to `tokio` [#170](https://github.com/p2panda/aquadoggo/pull/170)
- Use UPSERT for inserting or updating documents [#173](https://github.com/p2panda/aquadoggo/pull/173)
- Don't critically fail reduce task when document missing [#177](https://github.com/p2panda/aquadoggo/pull/177)

## [0.2.0]

_Please note: `aquadoggo-rs` crate is not published yet, due to unpublished dependencies._

### Changed

- Replace schema logs with document logs, changing the behavior the `nextEntryArgs` and `publishEntry` RPC methods, invalidating and deleting all previously published entries [#44](https://github.com/p2panda/aquadoggo/pull/44)
- Rename `Message` to `Operation` everywhere [#48](https://github.com/p2panda/aquadoggo/pull/48)
- Make JSON RPC methods compatible with new document logs flow [#47](https://github.com/p2panda/aquadoggo/pull/47)
- Nicer looking `README.md` for crate [#42](https://github.com/p2panda/aquadoggo/42)
- Support u64 integers [#54](https://github.com/p2panda/aquadoggo/pull/54)

### Fixed

- Fixed bamboo log selection for authors with more than 10 documents [#66](https://github.com/p2panda/aquadoggo/pull/66)

## [0.1.0]

Released on 2021-10-25: :package: [`crate`](https://crates.io/crates/aquadoggo/0.1.0) and 2021-10-26: 🐳 [`docker`](https://hub.docker.com/layers/p2panda/aquadoggo/v0.1.0/images/sha256-be4ba99ce47517dc99e42feda70dd452356190b5f86fcffea44b1bce1d4d315e?context=explore)

### Added

- `panda_queryEntries` RPC method [#23](https://github.com/p2panda/aquadoggo/pull/23)
- Docker support [#22](https://github.com/p2panda/aquadoggo/pull/22)
- `panda_publishEntry` RPC method [#21](https://github.com/p2panda/aquadoggo/pull/21)
- `panda_getEntryArguments` RPC method [#11](https://github.com/p2panda/aquadoggo/pull/11)
- SQL database persistence supporting PostgreSQL, MySQL and SQLite via `sqlx` [#9](https://github.com/p2panda/aquadoggo/pull/9)
- Server configuration via environment variables [#7](https://github.com/p2panda/aquadoggo/pull/7)
- JSON RPC HTTP and WebSocket API server via [#5](https://github.com/p2panda/aquadoggo/pull/5)

### Changed

- Use p2panda-rs 0.2.1 with fixed linter setting [#41](https://github.com/p2panda/aquadoggo/41)
- Use `tide` for HTTP server and `jsonrpc-v2` for JSON RPC [#29](https://github.com/p2panda/aquadoggo/29)

[unreleased]: https://github.com/p2panda/aquadoggo/compare/v0.3.0...HEAD
[0.3.0]: https://github.com/p2panda/aquadoggo/releases/tag/v0.3.0
[0.2.0]: https://github.com/p2panda/aquadoggo/releases/tag/v0.2.0
[0.1.0]: https://github.com/p2panda/aquadoggo/releases/tag/v0.1.0<|MERGE_RESOLUTION|>--- conflicted
+++ resolved
@@ -10,11 +10,8 @@
 ### Added
 
 - GraphQL replication service gets and verifies new entries and inserts them into the db [#137](https://github.com/p2panda/aquadoggo/pull/137)
-<<<<<<< HEAD
 - `validation` and `domain` modules used for publish and next args API [#204](https://github.com/p2panda/aquadoggo/pull/204)
-=======
 - Add schema task and schema provider that update when new schema views are materialised [#166](https://github.com/p2panda/aquadoggo/pull/166)
->>>>>>> 4d2e6723
 
 ### Changed
 
