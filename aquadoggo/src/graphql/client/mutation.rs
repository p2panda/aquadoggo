--- conflicted
+++ resolved
@@ -85,6 +85,7 @@
     use crate::bus::ServiceMessage;
     use crate::graphql::client::PublishEntryResponse;
     use crate::http::HttpServiceContext;
+    use crate::schema_service::SchemaService;
     use crate::test_helpers::initialize_store;
 
     const ENTRY_ENCODED: &str = "00bedabb435758855968b3e2de2aa1f653adfbb392fcf9cb2295a68b2eca3c\
@@ -114,32 +115,14 @@
     async fn publish_entry() {
         let (tx, _rx) = broadcast::channel(16);
         let store = initialize_store().await;
-<<<<<<< HEAD
-        let context = Context::new(store, Configuration::default()).await;
-
-        let query = r#"
-            mutation TestPublishEntry($entryEncoded: String!, $operationEncoded: String!) {
-                publishEntry(entryEncoded: $entryEncoded, operationEncoded: $operationEncoded) {
-                    logId,
-                    seqNum,
-                    backlink,
-                    skiplink
-                }
-            }"#;
-=======
-        let context = HttpServiceContext::new(store, tx);
+        let schema_service = SchemaService::new(store.clone());
+        let context = HttpServiceContext::new(store, tx, schema_service);
 
         // Prepare GraphQL mutation publishing an entry
->>>>>>> 72df98be
         let parameters = Variables::from_value(value!({
             "entryEncoded": ENTRY_ENCODED,
             "operationEncoded": OPERATION_ENCODED
         }));
-<<<<<<< HEAD
-        let request = Request::new(query).variables(parameters);
-        let response = context.0.graphql_schema.execute(request).await;
-=======
->>>>>>> 72df98be
 
         // Process mutation with given schema
         let request = Request::new(PUBLISH_ENTRY_QUERY).variables(parameters);
@@ -169,7 +152,8 @@
     async fn sends_message_on_communication_bus() {
         let (tx, mut rx) = broadcast::channel(16);
         let store = initialize_store().await;
-        let context = HttpServiceContext::new(store, tx);
+        let schema_service = SchemaService::new(store.clone());
+        let context = HttpServiceContext::new(store, tx, schema_service);
 
         // Prepare GraphQL mutation publishing an entry
         let parameters = Variables::from_value(value!({
@@ -196,33 +180,15 @@
     async fn publish_entry_error_handling() {
         let (tx, _rx) = broadcast::channel(16);
         let store = initialize_store().await;
-<<<<<<< HEAD
-        let context = Context::new(store, Configuration::default()).await;
+        let schema_service = SchemaService::new(store.clone());
+        let context = HttpServiceContext::new(store, tx, schema_service);
 
-        let query = r#"
-            mutation TestPublishEntry($entryEncoded: String!, $operationEncoded: String!) {
-                publishEntry(entryEncoded: $entryEncoded, operationEncoded: $operationEncoded) {
-                    logId,
-                    seqNum,
-                    backlink,
-                    skiplink
-                }
-            }"#;
-=======
-        let context = HttpServiceContext::new(store, tx);
-
->>>>>>> 72df98be
         let parameters = Variables::from_value(value!({
             "entryEncoded": ENTRY_ENCODED,
             "operationEncoded": "".to_string()
         }));
-<<<<<<< HEAD
-        let request = Request::new(query).variables(parameters);
-        let response = context.0.graphql_schema.execute(request).await;
-=======
         let request = Request::new(PUBLISH_ENTRY_QUERY).variables(parameters);
         let response = context.schema.execute(request).await;
->>>>>>> 72df98be
 
         assert!(response.is_err());
         assert_eq!(
