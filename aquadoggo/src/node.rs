--- conflicted
+++ resolved
@@ -11,10 +11,7 @@
 use crate::http::http_service;
 use crate::manager::ServiceManager;
 use crate::materializer::materializer_service;
-<<<<<<< HEAD
-=======
 use crate::replication::replication_service;
->>>>>>> fe2a9146
 use crate::schema::SchemaProvider;
 
 /// Makes sure database is created and migrated before returning connection pool.
@@ -65,14 +62,10 @@
         // Start materializer service.
         manager.add("materializer", materializer_service);
 
-<<<<<<< HEAD
-        // Start HTTP server with GraphQL API.
-=======
         // Start replication service
         manager.add("replication", replication_service);
 
         // Start HTTP server with GraphQL API
->>>>>>> fe2a9146
         manager.add("http", http_service);
 
         Self { pool, manager }
