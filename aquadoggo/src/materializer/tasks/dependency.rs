--- conflicted
+++ resolved
@@ -275,30 +275,12 @@
         #[case] runner: TestDatabaseRunner,
         #[case] expected_next_tasks: usize,
     ) {
-<<<<<<< HEAD
-        let db = db.await;
-        let context = Context::new(
-            db.store.clone(),
-            Configuration::default(),
-            SchemaProvider::default(),
-        );
-
-        for document_id in &db.documents {
-            let input = TaskInput::new(Some(document_id.clone()), None);
-            reduce_task(context.clone(), input).await.unwrap().unwrap();
-        }
-
-        for document_id in &db.documents {
-            let document_view = db
-                .store
-                .get_document_by_id(document_id)
-                .await
-                .unwrap()
-                .unwrap();
-=======
         runner.with_db_teardown(move |db: TestDatabase| async move {
-            let context = Context::new(db.store.clone(), Configuration::default());
->>>>>>> a1e59737
+            let context = Context::new(
+                db.store.clone(),
+                Configuration::default(),
+                SchemaProvider::default(),
+            );
 
             for document_id in &db.documents {
                 let input = TaskInput::new(Some(document_id.clone()), None);
@@ -333,19 +315,13 @@
         #[with(1, 1)]
         runner: TestDatabaseRunner,
     ) {
-<<<<<<< HEAD
-        let db = db.await;
-        let context = Context::new(
-            db.store.clone(),
-            Configuration::default(),
-            SchemaProvider::default(),
-        );
-        let document_id = db.documents[0].clone();
-=======
         runner.with_db_teardown(|db: TestDatabase| async move {
-            let context = Context::new(db.store.clone(), Configuration::default());
+            let context = Context::new(
+                db.store.clone(),
+                Configuration::default(),
+                SchemaProvider::default(),
+            );
             let document_id = db.documents[0].clone();
->>>>>>> a1e59737
 
             let input = TaskInput::new(Some(document_id.clone()), None);
             reduce_task(context.clone(), input).await.unwrap().unwrap();
@@ -403,50 +379,19 @@
         #[case] document_view_id: Option<DocumentViewId>,
         #[from(test_db)] runner: TestDatabaseRunner,
     ) {
-<<<<<<< HEAD
-        let db = db.await;
-        let context = Context::new(
-            db.store,
-            Configuration::default(),
-            SchemaProvider::default(),
-        );
-        let input = TaskInput::new(document_id, document_view_id);
-=======
         runner.with_db_teardown(|db: TestDatabase| async move {
-            let context = Context::new(db.store.clone(), Configuration::default());
+            let context = Context::new(
+                db.store,
+                Configuration::default(),
+                SchemaProvider::default(),
+            );
             let input = TaskInput::new(document_id, document_view_id);
->>>>>>> a1e59737
-
             let next_tasks = dependency_task(context.clone(), input).await;
             assert!(next_tasks.is_err())
         });
     }
 
     #[rstest]
-<<<<<<< HEAD
-    #[should_panic(expected = "Critical")]
-    #[case(test_db(2, 1, true, TEST_SCHEMA_ID.parse().unwrap(),
-        vec![("profile_picture", OperationValue::Relation(Relation::new(random_document_id())))],
-        vec![]))]
-    #[should_panic(expected = "Critical")]
-    #[case(test_db(2, 1, true, TEST_SCHEMA_ID.parse().unwrap(),
-        vec![("one_relation_field", OperationValue::PinnedRelationList(PinnedRelationList::new([0; 2].iter().map(|_|random_document_view_id()).collect()))),
-             ("another_relation_field", OperationValue::RelationList(RelationList::new([0; 6].iter().map(|_|random_document_id()).collect())))],
-        vec![]))]
-    #[tokio::test]
-    async fn fails_on_deleted_documents(
-        #[case]
-        #[future]
-        db: TestSqlStore,
-    ) {
-        let db = db.await;
-        let context = Context::new(
-            db.store.clone(),
-            Configuration::default(),
-            SchemaProvider::default(),
-        );
-        let document_id = db.documents[0].clone();
-=======
     #[case(
         test_db(
             2,
@@ -479,9 +424,12 @@
     )]
     fn fails_on_deleted_documents(#[case] runner: TestDatabaseRunner) {
         runner.with_db_teardown(|db: TestDatabase| async move {
-            let context = Context::new(db.store.clone(), Configuration::default());
+            let context = Context::new(
+                db.store.clone(),
+                Configuration::default(),
+                SchemaProvider::default(),
+            );
             let document_id = db.documents[0].clone();
->>>>>>> a1e59737
 
             let input = TaskInput::new(Some(document_id.clone()), None);
             reduce_task(context.clone(), input).await.unwrap();
@@ -505,7 +453,7 @@
 
     // Helper that creates a schema field definition view in the store.
     async fn insert_schema_field_definition_view(
-        db: &TestSqlStore,
+        db: &TestDatabase,
         context: &Context,
     ) -> OperationId {
         let author = Author::try_from(db.key_pairs[0].public_key().to_owned()).unwrap();
@@ -534,7 +482,7 @@
     // Helper that creates a schema definition view in the store.
     async fn insert_schema_definition_view(
         field_view_ids: Vec<DocumentViewId>,
-        db: &TestSqlStore,
+        db: &TestDatabase,
         context: &Context,
     ) -> OperationId {
         let author = Author::try_from(db.key_pairs[0].public_key().to_owned()).unwrap();
@@ -568,95 +516,93 @@
     }
 
     #[rstest]
-    #[tokio::test]
-    async fn dispatches_schema_tasks_for_field_definitions(
+    fn dispatches_schema_tasks_for_field_definitions(
         #[from(test_db)]
         #[with(1, 1)]
-        #[future]
-        db: TestSqlStore,
+        runner: TestDatabaseRunner,
     ) {
-        let db = db.await;
-        let context = Context::new(
-            db.store.clone(),
-            Configuration::default(),
-            SchemaProvider::default(),
-        );
-
-        // Inserting a schema field definition, we expect a schema task because schema field
-        // definitions have no dependencies - every new completed field definition could be the
-        // last puzzle piece for a new schema.
-        let operation_id = insert_schema_field_definition_view(&db, &context).await;
-
-        let document_view_id = DocumentViewId::from(operation_id);
-        let input = TaskInput::new(None, Some(document_view_id));
-        let tasks = dependency_task(context.clone(), input)
-            .await
-            .unwrap()
-            .unwrap();
-
-        let schema_tasks: Vec<&Task<TaskInput>> = tasks
-            .iter()
-            .filter(|t| t.worker_name() == "schema")
-            .collect();
-        assert_eq!(schema_tasks.len(), 1);
+        runner.with_db_teardown(|db: TestDatabase| async move {
+            let context = Context::new(
+                db.store.clone(),
+                Configuration::default(),
+                SchemaProvider::default(),
+            );
+
+            // Inserting a schema field definition, we expect a schema task because schema field
+            // definitions have no dependencies - every new completed field definition could be the
+            // last puzzle piece for a new schema.
+            let operation_id = insert_schema_field_definition_view(&db, &context).await;
+
+            let document_view_id = DocumentViewId::from(operation_id);
+            let input = TaskInput::new(None, Some(document_view_id));
+            let tasks = dependency_task(context.clone(), input)
+                .await
+                .unwrap()
+                .unwrap();
+
+            let schema_tasks: Vec<&Task<TaskInput>> = tasks
+                .iter()
+                .filter(|t| t.worker_name() == "schema")
+                .collect();
+            assert_eq!(schema_tasks.len(), 1);
+        });
     }
 
     #[rstest]
-    #[tokio::test]
-    async fn dispatches_schema_tasks_for_schema_definitions(
+    fn dispatches_schema_tasks_for_schema_definitions(
         #[from(test_db)]
         #[with(1, 1)]
-        #[future]
-        db: TestSqlStore,
+        runner: TestDatabaseRunner,
     ) {
-        let db = db.await;
-        let context = Context::new(
-            db.store.clone(),
-            Configuration::default(),
-            SchemaProvider::default(),
-        );
-
-        // Inserting a schema definition with an unmet dependency we don't expect a schema task.
-        let operation_id = insert_schema_definition_view(
-            vec![DocumentViewId::from(random_operation_id())],
-            &db,
-            &context,
-        )
-        .await;
-
-        let document_view_id = DocumentViewId::from(operation_id);
-        let input = TaskInput::new(None, Some(document_view_id));
-        let tasks = dependency_task(context.clone(), input)
-            .await
-            .unwrap()
-            .unwrap();
-
-        let schema_tasks: Vec<&Task<TaskInput>> = tasks
-            .iter()
-            .filter(|t| t.worker_name() == "schema")
-            .collect();
-        assert_eq!(schema_tasks.len(), 0);
-
-        // Inserting a schema definition when all schema field definitions are materialised, we
-        // expect one schema task.
-        let field_definition_view: DocumentViewId =
-            insert_schema_field_definition_view(&db, &context)
+        runner.with_db_teardown(|db: TestDatabase| async move {
+            let context = Context::new(
+                db.store.clone(),
+                Configuration::default(),
+                SchemaProvider::default(),
+            );
+
+            // Inserting a schema definition with an unmet dependency we don't expect a schema task.
+            let operation_id = insert_schema_definition_view(
+                vec![DocumentViewId::from(random_operation_id())],
+                &db,
+                &context,
+            )
+            .await;
+
+            let document_view_id = DocumentViewId::from(operation_id);
+            let input = TaskInput::new(None, Some(document_view_id));
+            let tasks = dependency_task(context.clone(), input)
                 .await
-                .into();
-        let operation_id =
-            insert_schema_definition_view(vec![field_definition_view], &db, &context).await;
-
-        let document_view_id = DocumentViewId::from(operation_id);
-        let input = TaskInput::new(None, Some(document_view_id));
-        let tasks = dependency_task(context.clone(), input)
-            .await
-            .unwrap()
-            .unwrap();
-
-        let schema_tasks: Vec<&Task<TaskInput>> = tasks
-            .iter()
-            .filter(|t| t.worker_name() == "schema")
-            .collect();
-        assert_eq!(schema_tasks.len(), 1);
+                .unwrap()
+                .unwrap();
+
+            let schema_tasks: Vec<&Task<TaskInput>> = tasks
+                .iter()
+                .filter(|t| t.worker_name() == "schema")
+                .collect();
+            assert_eq!(schema_tasks.len(), 0);
+
+            // Inserting a schema definition when all schema field definitions are materialised, we
+            // expect one schema task.
+            let field_definition_view: DocumentViewId =
+                insert_schema_field_definition_view(&db, &context)
+                    .await
+                    .into();
+            let operation_id =
+                insert_schema_definition_view(vec![field_definition_view], &db, &context).await;
+
+            let document_view_id = DocumentViewId::from(operation_id);
+            let input = TaskInput::new(None, Some(document_view_id));
+            let tasks = dependency_task(context.clone(), input)
+                .await
+                .unwrap()
+                .unwrap();
+
+            let schema_tasks: Vec<&Task<TaskInput>> = tasks
+                .iter()
+                .filter(|t| t.worker_name() == "schema")
+                .collect();
+            assert_eq!(schema_tasks.len(), 1);
+        });
     }
 }