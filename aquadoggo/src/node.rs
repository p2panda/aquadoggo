// SPDX-License-Identifier: AGPL-3.0-or-later

use anyhow::Result;

use crate::bus::ServiceMessage;
use crate::config::Configuration;
use crate::context::Context;
use crate::db::provider::SqlStorage;
use crate::db::traits::SchemaStore;
use crate::db::{connection_pool, create_database, run_pending_migrations, Pool};
use crate::http::http_service;
use crate::manager::ServiceManager;
use crate::materializer::materializer_service;
<<<<<<< HEAD
use crate::schema::SchemaProvider;
=======
use crate::replication::replication_service;
>>>>>>> acd446ff

/// Makes sure database is created and migrated before returning connection pool.
async fn initialize_db(config: &Configuration) -> Result<Pool> {
    // Find SSL certificate locations on the system for OpenSSL for TLS
    openssl_probe::init_ssl_cert_env_vars();

    // Create database when not existing
    create_database(&config.database_url.clone().unwrap()).await?;

    // Create connection pool
    let pool = connection_pool(
        &config.database_url.clone().unwrap(),
        config.database_max_connections,
    )
    .await?;

    // Run pending migrations
    run_pending_migrations(&pool).await?;

    Ok(pool)
}

/// Main runtime managing the p2panda node process.
#[allow(missing_debug_implementations)]
pub struct Node {
    pool: Pool,
    manager: ServiceManager<Context, ServiceMessage>,
}

impl Node {
    /// Start p2panda node with your configuration. This method can be used to run the node within
    /// other applications.
    pub async fn start(config: Configuration) -> Self {
        // Initialize database and get connection pool.
        let pool = initialize_db(&config)
            .await
            .expect("Could not initialize database");

        // Prepare storage and schema providers using connection pool.
        let store = SqlStorage::new(pool.clone());
        let schemas = SchemaProvider::new(store.get_all_schema().await.unwrap());

<<<<<<< HEAD
        // Create service manager with shared data between services.
        let context = Context::new(store, config, schemas);
=======
        // Create service manager with shared data between services
        let context = Context::new(store, config.clone());
>>>>>>> acd446ff
        let mut manager = ServiceManager::<Context, ServiceMessage>::new(1024, context);

        // Start materializer service.
        manager.add("materializer", materializer_service);

<<<<<<< HEAD
        // Start HTTP server with GraphQL API.
=======
        // Start replication service
        manager.add("replication", replication_service);

        // Start HTTP server with GraphQL API
>>>>>>> acd446ff
        manager.add("http", http_service);

        Self { pool, manager }
    }

    /// This future resolves when at least one system service stopped.
    ///
    /// It can be used to exit the application as a stopped service usually means that something
    /// went wrong.
    pub async fn on_exit(&self) {
        self.manager.on_exit().await;
    }

    /// Close all running concurrent tasks and wait until they are fully shut down.
    pub async fn shutdown(self) {
        // Wait until all tasks are shut down
        self.manager.shutdown().await;

        // Close connection pool
        self.pool.close().await;
    }
}<|MERGE_RESOLUTION|>--- conflicted
+++ resolved
@@ -11,11 +11,8 @@
 use crate::http::http_service;
 use crate::manager::ServiceManager;
 use crate::materializer::materializer_service;
-<<<<<<< HEAD
+use crate::replication::replication_service;
 use crate::schema::SchemaProvider;
-=======
-use crate::replication::replication_service;
->>>>>>> acd446ff
 
 /// Makes sure database is created and migrated before returning connection pool.
 async fn initialize_db(config: &Configuration) -> Result<Pool> {
@@ -58,26 +55,17 @@
         let store = SqlStorage::new(pool.clone());
         let schemas = SchemaProvider::new(store.get_all_schema().await.unwrap());
 
-<<<<<<< HEAD
         // Create service manager with shared data between services.
         let context = Context::new(store, config, schemas);
-=======
-        // Create service manager with shared data between services
-        let context = Context::new(store, config.clone());
->>>>>>> acd446ff
         let mut manager = ServiceManager::<Context, ServiceMessage>::new(1024, context);
 
         // Start materializer service.
         manager.add("materializer", materializer_service);
 
-<<<<<<< HEAD
-        // Start HTTP server with GraphQL API.
-=======
         // Start replication service
         manager.add("replication", replication_service);
 
         // Start HTTP server with GraphQL API
->>>>>>> acd446ff
         manager.add("http", http_service);
 
         Self { pool, manager }
