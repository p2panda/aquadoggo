[package]
name = "aquadoggo"
version = "0.3.0"
authors = [
    "adz <x1d@adz.garden>",
    "cafca <cafca@001.land>",
    "pietgeursen <pietgeursen@gmail.com>",
    "sandreae <contact@samandreae.com>",
    "sophiiistika <sophiiistika@mailbox.org>",
]
description = "Embeddable p2p network node"
license = "AGPL-3.0-or-later"
repository = "https://github.com/p2panda/aquadoggo"
readme = "README.md"
edition = "2018"

[dependencies]
anyhow = "^1.0.58"
async-graphql = "^3.0.38"
async-graphql-axum = "^3.0.38"
async-recursion = "^1.0.0"
async-trait = "^0.1.56"
axum = "^0.5.10"
bamboo-rs-core-ed25519-yasmf = "^0.1.1"
deadqueue = { version = "^0.2.2", default-features = false, features = [
    "unlimited",
] }
directories = "^4.0.1"
envy = "^0.4.2"
futures = "^0.3.21"
gql_client = "^1.0.6"
lipmaa-link = "^0.2.2"
log = "^0.4.17"
once_cell = "^1.12.0"
openssl-probe = "^0.1.5"
p2panda-rs = { git = "https://github.com/p2panda/p2panda", rev = "e06fd08c45253d60fcd42778f59e946a9ed73f71" }
serde = { version = "^1.0.137", features = ["derive"] }
sqlx = { version = "^0.6.0", features = [
    "any",
    "postgres",
    "sqlite",
    "runtime-tokio-rustls",
] }
thiserror = "^1.0.31"
tokio = { version = "^1.19.2", features = [
    "macros",
    "net",
    "rt",
    "rt-multi-thread",
    "sync",
    "time",
] }
tower-http = { version = "^0.3.4", default-features = false, features = [
    "cors",
] }
triggered = "^0.1.2"

[dev-dependencies]
ctor = "^0.1.22"
<<<<<<< HEAD
=======
ciborium = "0.2.0"
>>>>>>> 4d2e6723
env_logger = "^0.9.0"
hex = "0.4.3"
http = "^0.2.8"
hyper = "^0.14.19"
<<<<<<< HEAD
p2panda-rs = { version = "^0.4.0", features = [ "testing" ] }
=======
once_cell = "^1.12.0"
p2panda-rs = { git = "https://github.com/p2panda/p2panda", rev = "e06fd08c45253d60fcd42778f59e946a9ed73f71", features = [
    "testing",
] }
>>>>>>> 4d2e6723
rand = "^0.8.5"
reqwest = { version = "^0.11.11", default-features = false, features = [
    "json",
    "stream",
] }
rstest = "^0.15.0"
rstest_reuse = "^0.3.0"
serde_json = "^1.0.82"
tower = "^0.4.13"
tower-service = "^0.3.2"<|MERGE_RESOLUTION|>--- conflicted
+++ resolved
@@ -57,22 +57,15 @@
 
 [dev-dependencies]
 ctor = "^0.1.22"
-<<<<<<< HEAD
-=======
 ciborium = "0.2.0"
->>>>>>> 4d2e6723
 env_logger = "^0.9.0"
 hex = "0.4.3"
 http = "^0.2.8"
 hyper = "^0.14.19"
-<<<<<<< HEAD
-p2panda-rs = { version = "^0.4.0", features = [ "testing" ] }
-=======
 once_cell = "^1.12.0"
 p2panda-rs = { git = "https://github.com/p2panda/p2panda", rev = "e06fd08c45253d60fcd42778f59e946a9ed73f71", features = [
     "testing",
 ] }
->>>>>>> 4d2e6723
 rand = "^0.8.5"
 reqwest = { version = "^0.11.11", default-features = false, features = [
     "json",
