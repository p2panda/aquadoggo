--- conflicted
+++ resolved
@@ -64,22 +64,13 @@
     use ciborium::cbor;
     use ciborium::value::Value;
     use once_cell::sync::Lazy;
-<<<<<<< HEAD
-    use p2panda_rs::document::{DocumentId, DocumentViewId};
-=======
     use p2panda_rs::document::DocumentId;
->>>>>>> 33c653cd
     use p2panda_rs::entry::{sign_and_encode, Entry, EntrySigned, LogId, SeqNum};
     use p2panda_rs::hash::Hash;
     use p2panda_rs::identity::{Author, KeyPair};
     use p2panda_rs::operation::{Operation, OperationEncoded, OperationValue};
-<<<<<<< HEAD
-    use p2panda_rs::storage_provider::traits::{AsStorageEntry, EntryStore};
-    use p2panda_rs::test_utils::constants::{DEFAULT_HASH, DEFAULT_PRIVATE_KEY, TEST_SCHEMA_ID};
-=======
     use p2panda_rs::storage_provider::traits::{AsStorageEntry, EntryStore, StorageProvider};
     use p2panda_rs::test_utils::constants::{HASH, PRIVATE_KEY, SCHEMA_ID};
->>>>>>> 33c653cd
     use p2panda_rs::test_utils::fixtures::{
         create_operation, delete_operation, entry_signed_encoded, entry_signed_encoded_unvalidated,
         key_pair, operation, operation_encoded, operation_fields, random_hash, update_operation,
@@ -125,11 +116,7 @@
                 &SeqNum::default(),
             )
             .unwrap(),
-<<<<<<< HEAD
-            key_pair(DEFAULT_PRIVATE_KEY),
-=======
             key_pair(PRIVATE_KEY),
->>>>>>> 33c653cd
         )
         .as_str()
         .to_string()
@@ -221,11 +208,7 @@
                     "publishEntry": {
                         "logId": "0",
                         "seqNum": "2",
-<<<<<<< HEAD
-                        "backlink": "002065f74f6fd81eb1bae19eb0d8dce145faa6a56d7b4076d7fba4385410609b2bae",
-=======
                         "backlink": "0020c096422b3c865e5b85ec67a82d5c1d19de43d57c4a3d902ea62b90d96ad32fda",
->>>>>>> 33c653cd
                         "skiplink": null,
                     }
                 })
@@ -304,11 +287,7 @@
                         "publishEntry": {
                             "logId": "0",
                             "seqNum": "2",
-<<<<<<< HEAD
-                            "backlink": "002065f74f6fd81eb1bae19eb0d8dce145faa6a56d7b4076d7fba4385410609b2bae",
-=======
                             "backlink": "0020c096422b3c865e5b85ec67a82d5c1d19de43d57c4a3d902ea62b90d96ad32fda",
->>>>>>> 33c653cd
                             "skiplink": null
                         }
                     }
@@ -370,11 +349,7 @@
             None,
             Some(random_hash()),
             Some(Operation::from(&OperationEncoded::new(&OPERATION_ENCODED).unwrap())),
-<<<<<<< HEAD
-            key_pair(DEFAULT_PRIVATE_KEY)
-=======
-            key_pair(PRIVATE_KEY)
->>>>>>> 33c653cd
+            key_pair(PRIVATE_KEY)
         ),
         &OPERATION_ENCODED,
         "Could not decode payload hash DecodeError"
@@ -386,11 +361,7 @@
             Some(random_hash()),
             None,
             Some(Operation::from(&OperationEncoded::new(&OPERATION_ENCODED).unwrap())),
-<<<<<<< HEAD
-            key_pair(DEFAULT_PRIVATE_KEY)
-=======
-            key_pair(PRIVATE_KEY)
->>>>>>> 33c653cd
+            key_pair(PRIVATE_KEY)
         ),
         &OPERATION_ENCODED,
         "Could not decode payload hash DecodeError"
@@ -398,19 +369,11 @@
     #[case::should_not_have_backlink_or_skiplink(
         &entry_signed_encoded_unvalidated(
             1,
-<<<<<<< HEAD
-            1,
-            Some(DEFAULT_HASH.parse().unwrap()),
-            Some(DEFAULT_HASH.parse().unwrap()),
-            Some(Operation::from(&OperationEncoded::new(&OPERATION_ENCODED).unwrap())) ,
-            key_pair(DEFAULT_PRIVATE_KEY)
-=======
             0,
             Some(HASH.parse().unwrap()),
             Some(HASH.parse().unwrap()),
             Some(Operation::from(&OperationEncoded::new(&OPERATION_ENCODED).unwrap())) ,
             key_pair(PRIVATE_KEY)
->>>>>>> 33c653cd
         ),
         &OPERATION_ENCODED,
         "Could not decode payload hash DecodeError"
@@ -422,11 +385,7 @@
             None,
             None,
             Some(Operation::from(&OperationEncoded::new(&OPERATION_ENCODED).unwrap())),
-<<<<<<< HEAD
-            key_pair(DEFAULT_PRIVATE_KEY)
-=======
-            key_pair(PRIVATE_KEY)
->>>>>>> 33c653cd
+            key_pair(PRIVATE_KEY)
         ),
         &OPERATION_ENCODED,
         "Could not decode backlink yamf hash: DecodeError"
@@ -438,11 +397,7 @@
             Some(random_hash()),
             None,
             Some(Operation::from(&OperationEncoded::new(&OPERATION_ENCODED).unwrap())),
-<<<<<<< HEAD
-            key_pair(DEFAULT_PRIVATE_KEY)
-=======
-            key_pair(PRIVATE_KEY)
->>>>>>> 33c653cd
+            key_pair(PRIVATE_KEY)
         ),
         &OPERATION_ENCODED,
         "Could not decode backlink yamf hash: DecodeError"
@@ -450,19 +405,11 @@
     #[case::should_not_include_skiplink(
         &entry_signed_encoded_unvalidated(
             14,
-<<<<<<< HEAD
-            1,
-            Some(DEFAULT_HASH.parse().unwrap()),
-            Some(DEFAULT_HASH.parse().unwrap()),
-            Some(Operation::from(&OperationEncoded::new(&OPERATION_ENCODED).unwrap())),
-            key_pair(DEFAULT_PRIVATE_KEY)
-=======
             0,
             Some(HASH.parse().unwrap()),
             Some(HASH.parse().unwrap()),
             Some(Operation::from(&OperationEncoded::new(&OPERATION_ENCODED).unwrap())),
             key_pair(PRIVATE_KEY)
->>>>>>> 33c653cd
         ),
         &OPERATION_ENCODED,
         "Could not decode payload hash DecodeError"
@@ -486,17 +433,10 @@
             Some(HASH.parse().unwrap()),
             Some(Hash::new_from_bytes(vec![2, 3, 4]).unwrap()),
             Some(Operation::from(&OperationEncoded::new(&OPERATION_ENCODED).unwrap())),
-<<<<<<< HEAD
-            key_pair(DEFAULT_PRIVATE_KEY)
-        ),
-        &OPERATION_ENCODED,
-        "Could not find expected backlink in database for entry with id: <Hash 18f775>"
-=======
             key_pair(PRIVATE_KEY)
         ),
         &OPERATION_ENCODED,
         "Could not find expected backlink in database for entry with id: <Hash 640c8a>"
->>>>>>> 33c653cd
     )]
     #[case::backlink_not_in_db(
         &entry_signed_encoded_unvalidated(
@@ -505,17 +445,10 @@
             Some(HASH.parse().unwrap()),
             None,
             Some(Operation::from(&OperationEncoded::new(&OPERATION_ENCODED).unwrap())),
-<<<<<<< HEAD
-            key_pair(DEFAULT_PRIVATE_KEY)
-        ),
-        &OPERATION_ENCODED,
-        "Could not find expected backlink in database for entry with id: <Hash e7b9e6>"
-=======
             key_pair(PRIVATE_KEY)
         ),
         &OPERATION_ENCODED,
         "Could not find expected backlink in database for entry with id: <Hash b2ebed>"
->>>>>>> 33c653cd
     )]
     #[case::previous_operations_not_in_db(
         &entry_signed_encoded_unvalidated(
@@ -546,11 +479,7 @@
                 None
             ).as_str().to_owned()
         },
-<<<<<<< HEAD
-        "<Operation 496543> not found, could not determine document id"
-=======
         "Could not find document for entry in database with id: <Hash ec7c4f>"
->>>>>>> 33c653cd
     )]
     #[case::create_operation_with_previous_operations(
         &entry_signed_encoded_unvalidated(
@@ -559,11 +488,7 @@
             None,
             None,
             Some(Operation::from(&OperationEncoded::new(&CREATE_OPERATION_WITH_PREVIOUS_OPS).unwrap())),
-<<<<<<< HEAD
-            key_pair(DEFAULT_PRIVATE_KEY)
-=======
-            key_pair(PRIVATE_KEY)
->>>>>>> 33c653cd
+            key_pair(PRIVATE_KEY)
         ),
         &CREATE_OPERATION_WITH_PREVIOUS_OPS,
         "previous_operations field should be empty"
@@ -575,11 +500,7 @@
             None,
             None,
             Some(Operation::from(&OperationEncoded::new(&UPDATE_OPERATION_NO_PREVIOUS_OPS).unwrap())),
-<<<<<<< HEAD
-            key_pair(DEFAULT_PRIVATE_KEY)
-=======
-            key_pair(PRIVATE_KEY)
->>>>>>> 33c653cd
+            key_pair(PRIVATE_KEY)
         ),
         &UPDATE_OPERATION_NO_PREVIOUS_OPS,
         "previous_operations field can not be empty"
@@ -591,11 +512,7 @@
             None,
             None,
             Some(Operation::from(&OperationEncoded::new(&DELETE_OPERATION_NO_PREVIOUS_OPS).unwrap())),
-<<<<<<< HEAD
-            key_pair(DEFAULT_PRIVATE_KEY)
-=======
-            key_pair(PRIVATE_KEY)
->>>>>>> 33c653cd
+            key_pair(PRIVATE_KEY)
         ),
         &DELETE_OPERATION_NO_PREVIOUS_OPS,
         "previous_operations field can not be empty"
