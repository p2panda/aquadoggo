--- conflicted
+++ resolved
@@ -45,21 +45,12 @@
     "tokio",
     "yamux",
 ] }
-<<<<<<< HEAD
-libp2p-quic = { version = "^0.7.0-alpha.3", features = ["tokio"] }
-lipmaa-link = "^0.2.2"
-log = "^0.4.17"
-once_cell = "^1.12.0"
-openssl-probe = "^0.1.5"
-p2panda-rs = { git = "https://github.com/p2panda/p2panda", rev = "40d300cfa88279d3baa6e92e6f156f868bf52780", features = [
-=======
 libp2p-quic = { version = "0.7.0-alpha.3", features = ["tokio"] }
 lipmaa-link = "0.2.2"
 log = "0.4.17"
 once_cell = "1.17.0"
 openssl-probe = "0.1.5"
 p2panda-rs = { git = "https://github.com/p2panda/p2panda", rev = "50f9f0b02570c8ed895baf499cb0d98bbadd1687", features = [
->>>>>>> 20516f53
     "storage-provider",
 ] }
 serde = { version = "1.0.152", features = ["derive"] }
@@ -84,15 +75,6 @@
 triggered = "0.1.2"
 
 [dev-dependencies]
-<<<<<<< HEAD
-ciborium = "^0.2.0"
-ctor = "^0.1.23"
-env_logger = "^0.9.0"
-http = "^0.2.8"
-hyper = "^0.14.19"
-once_cell = "^1.12.0"
-p2panda-rs = { git = "https://github.com/p2panda/p2panda", rev = "40d300cfa88279d3baa6e92e6f156f868bf52780", features = [
-=======
 ciborium = "0.2.0"
 ctor = "0.1.23"
 env_logger = "0.9.0"
@@ -100,7 +82,6 @@
 hyper = "0.14.19"
 once_cell = "1.17.0"
 p2panda-rs = { git = "https://github.com/p2panda/p2panda", rev = "50f9f0b02570c8ed895baf499cb0d98bbadd1687", features = [
->>>>>>> 20516f53
     "test-utils",
     "storage-provider",
 ] }
