// SPDX-License-Identifier: AGPL-3.0-or-later

use anyhow::Result;
use log::debug;
use p2panda_rs::storage_provider::traits::OperationStore;
use tokio::task;

use crate::bus::{ServiceMessage, ServiceSender};
use crate::context::Context;
use crate::manager::Shutdown;
use crate::materializer::tasks::{dependency_task, reduce_task, schema_task};
use crate::materializer::worker::{Factory, Task, TaskStatus};
use crate::materializer::TaskInput;

/// Capacity of the internal broadcast channels used inside the worker factory.
///
/// This gives an upper bound to maximum status messages and incoming tasks being moved into worker
/// queues the channels can handle at once.
const CHANNEL_CAPACITY: usize = 1024;

/// The materializer service waits for incoming new operations to transform them into actual useful
/// application- and system data, like document views or schemas.
///
/// Internally the service uses a task queue which gives us the right architecture to deal with
/// operations coming in random order and avoid race-conditions which would occur otherwise when
/// working on the same data in separate threads.
pub async fn materializer_service(
    context: Context,
    shutdown: Shutdown,
    tx: ServiceSender,
) -> Result<()> {
    // Create worker factory with task queue
    let pool_size = context.config.worker_pool_size as usize;
    let mut factory = Factory::<TaskInput, Context>::new(context.clone(), CHANNEL_CAPACITY);

    // Register worker functions in factory
    factory.register("reduce", pool_size, reduce_task);
    factory.register("dependency", pool_size, dependency_task);
    factory.register("schema", pool_size, schema_task);

    // Get a listener for error signal from factory
    let on_error = factory.on_error();

    // Subscribe to status changes of tasks
    let mut on_task_status_change = factory.on_task_status_change();
    let store = context.store.clone();

    // Keep track of status changes and persist it in the database. This allows us to pick up
    // uncompleted tasks next time we start the node.
    let status_handle = task::spawn(async move {
        loop {
            match on_task_status_change.recv().await {
                Ok(TaskStatus::Pending(task)) => {
                    store
                        .insert_task(&task)
                        .await
                        .expect("Failed inserting pending task into database");
                }
                Ok(TaskStatus::Completed(task)) => {
                    store
                        .remove_task(&task)
                        .await
                        .expect("Failed removing completed task from database");
                }
                Err(err) => {
                    panic!("Failed receiving task status updates: {}", err)
                }
            }
        }
    });

    // Reschedule tasks from last time which did not complete
    let tasks = context
        .store
        .get_tasks()
        .await
        .expect("Failed retreiving pending tasks from database");

    debug!("Dispatch {} pending tasks from last runtime", tasks.len());

    tasks.iter().for_each(|task| {
        factory.queue(task.to_owned());
    });

    // Subscribe to communication bus
    let mut rx = tx.subscribe();

    // Listen to incoming new entries and operations and move them into task queue
    let handle = task::spawn(async move {
        while let Ok(ServiceMessage::NewOperation(operation_id)) = rx.recv().await {
            // Resolve document id of regarding operation
            match context
                .store
                .get_document_by_operation_id(&operation_id)
                .await
                .unwrap_or_else(|_| {
                    panic!(
                        "Failed database query when retreiving document for operation_id {}",
                        operation_id
                    )
                }) {
                Some(document_id) => {
                    // Dispatch "reduce" task which will materialize the regarding document
                    factory.queue(Task::new("reduce", TaskInput::new(Some(document_id), None)));
                }
                None => {
                    // Panic when we couldn't find the regarding document in the database. We can
                    // safely assure that this is due to a critical bug affecting the database
                    // integrity. Panicking here will close `handle` and by that signal a node
                    // shutdown.
                    panic!("Could not find document for operation_id {}", operation_id);
                }
            }
        }
    });

    // Wait until we received the application shutdown signal or handle closed
    tokio::select! {
        _ = handle => (),
        _ = status_handle => (),
        _ = shutdown => {
            // @TODO: Wait until all pending tasks have been completed during graceful shutdown.
            // Related issue: https://github.com/p2panda/aquadoggo/issues/164
        },
        _ = on_error => (),
    }

    Ok(())
}

#[cfg(test)]
mod tests {
    use std::time::Duration;

    use p2panda_rs::operation::{AsVerifiedOperation, OperationValue};
    use p2panda_rs::storage_provider::traits::OperationStore;
    use p2panda_rs::test_utils::constants::TEST_SCHEMA_ID;
    use rstest::rstest;
    use tokio::sync::broadcast;
    use tokio::task;

    use crate::context::Context;
    use crate::db::stores::test_utils::{test_db, TestDatabase, TestDatabaseRunner};
    use crate::db::traits::DocumentStore;
    use crate::materializer::{Task, TaskInput};
    use crate::schema::SchemaProvider;
    use crate::Configuration;

    use super::materializer_service;

    #[rstest]
    fn materialize_document_from_bus(
        #[from(test_db)]
        #[with(1, 1, false, TEST_SCHEMA_ID.parse().unwrap(), vec![("name", OperationValue::Text("panda".into()))])]
        runner: TestDatabaseRunner,
    ) {
        // Prepare database which inserts data for one document
<<<<<<< HEAD
        let db = db.await;

        // Identify document and operation which was inserted for testing
        let document_id = db.documents.first().unwrap();
        let verified_operation = db
            .store
            .get_operations_by_document_id(document_id)
            .await
            .unwrap()
            .first()
            .unwrap()
            .to_owned();

        // We expect that the database does not contain any materialized document yet
        assert!(db
            .store
            .get_document_by_id(document_id)
            .await
            .unwrap()
            .is_none());

        // Prepare arguments for service
        let context = Context::new(
            db.store.clone(),
            Configuration::default(),
            SchemaProvider::default(),
        );
        let shutdown = task::spawn(async {
            loop {
                // Do this forever .. this means that the shutdown handler will never resolve
                tokio::time::sleep(Duration::from_millis(100)).await;
            }
        });
        let (tx, _) = broadcast::channel(1024);
=======
        runner.with_db_teardown(|db: TestDatabase| async move {
            // Identify document and operation which was inserted for testing
            let document_id = db.documents.first().unwrap();
            let verified_operation = db
                .store
                .get_operations_by_document_id(document_id)
                .await
                .unwrap()
                .first()
                .unwrap()
                .to_owned();
>>>>>>> a1e59737

            // We expect that the database does not contain any materialized document yet
            assert!(db
                .store
                .get_document_by_id(document_id)
                .await
                .unwrap()
                .is_none());

            // Prepare arguments for service
            let context = Context::new(db.store.clone(), Configuration::default());
            let shutdown = task::spawn(async {
                loop {
                    // Do this forever .. this means that the shutdown handler will never resolve
                    tokio::time::sleep(Duration::from_millis(100)).await;
                }
            });
            let (tx, _) = broadcast::channel(1024);

            // Start materializer service
            let tx_clone = tx.clone();
            let handle = tokio::spawn(async move {
                materializer_service(context, shutdown, tx_clone)
                    .await
                    .unwrap();
            });

            // Wait for service to be ready ..
            tokio::time::sleep(Duration::from_millis(50)).await;

            // Send a message over the bus which kicks in materialization
            tx.send(crate::bus::ServiceMessage::NewOperation(
                verified_operation.operation_id().to_owned(),
            ))
            .unwrap();

            // Wait a little bit for work being done ..
            tokio::time::sleep(Duration::from_millis(100)).await;

            // Make sure the service did not crash and is still running
            assert_eq!(handle.is_finished(), false);

            // Check database for materialized documents
            let document = db
                .store
                .get_document_by_id(document_id)
                .await
                .unwrap()
                .expect("We expect that the document is `Some`");
            assert_eq!(document.id().as_str(), document_id.as_str());
            assert_eq!(
                document.fields().get("name").unwrap().value().to_owned(),
                OperationValue::Text("panda".into())
            );
        });
    }

    #[rstest]
    fn materialize_document_from_last_runtime(
        #[from(test_db)]
        #[with(1, 1, false, TEST_SCHEMA_ID.parse().unwrap(), vec![("name", OperationValue::Text("panda".into()))])]
        runner: TestDatabaseRunner,
    ) {
        // Prepare database which inserts data for one document
<<<<<<< HEAD
        let db = db.await;

        // Identify document and operation which was inserted for testing
        let document_id = db.documents.first().unwrap();

        // Store a pending "reduce" task from last runtime in the database so it gets picked up by
        // the materializer service
        db.store
            .insert_task(&Task::new(
                "reduce",
                TaskInput::new(Some(document_id.to_owned()), None),
            ))
            .await
            .unwrap();

        // Prepare arguments for service
        let context = Context::new(
            db.store.clone(),
            Configuration::default(),
            SchemaProvider::default(),
        );
        let shutdown = task::spawn(async {
            loop {
                // Do this forever .. this means that the shutdown handler will never resolve
                tokio::time::sleep(Duration::from_millis(100)).await;
            }
        });
        let (tx, _) = broadcast::channel(1024);

        // Start materializer service
        let tx_clone = tx.clone();
        let handle = tokio::spawn(async move {
            materializer_service(context, shutdown, tx_clone)
=======
        runner.with_db_teardown(|db: TestDatabase| async move {
            // Identify document and operation which was inserted for testing
            let document_id = db.documents.first().unwrap();

            // Store a pending "reduce" task from last runtime in the database so it gets picked up by
            // the materializer service
            db.store
                .insert_task(&Task::new(
                    "reduce",
                    TaskInput::new(Some(document_id.to_owned()), None),
                ))
>>>>>>> a1e59737
                .await
                .unwrap();

            // Prepare arguments for service
            let context = Context::new(db.store.clone(), Configuration::default());
            let shutdown = task::spawn(async {
                loop {
                    // Do this forever .. this means that the shutdown handler will never resolve
                    tokio::time::sleep(Duration::from_millis(100)).await;
                }
            });
            let (tx, _) = broadcast::channel(1024);

            // Start materializer service
            let tx_clone = tx.clone();
            let handle = tokio::spawn(async move {
                materializer_service(context, shutdown, tx_clone)
                    .await
                    .unwrap();
            });

            // Wait for service to be done .. it should materialize the document since it was waiting
            // as a "pending" task in the database
            tokio::time::sleep(Duration::from_millis(100)).await;

            // Make sure the service did not crash and is still running
            assert_eq!(handle.is_finished(), false);

            // Check database for materialized documents
            let document = db
                .store
                .get_document_by_id(document_id)
                .await
                .unwrap()
                .expect("We expect that the document is `Some`");
            assert_eq!(document.id().as_str(), document_id.as_str());
            assert_eq!(
                document.fields().get("name").unwrap().value().to_owned(),
                OperationValue::Text("panda".into())
            );
        });
    }
}<|MERGE_RESOLUTION|>--- conflicted
+++ resolved
@@ -151,46 +151,15 @@
     #[rstest]
     fn materialize_document_from_bus(
         #[from(test_db)]
-        #[with(1, 1, false, TEST_SCHEMA_ID.parse().unwrap(), vec![("name", OperationValue::Text("panda".into()))])]
+        #[with(
+            1,
+            1,
+            false,
+            TEST_SCHEMA_ID.parse().unwrap(),
+            vec![("name", OperationValue::Text("panda".into()))]
+        )]
         runner: TestDatabaseRunner,
     ) {
-        // Prepare database which inserts data for one document
-<<<<<<< HEAD
-        let db = db.await;
-
-        // Identify document and operation which was inserted for testing
-        let document_id = db.documents.first().unwrap();
-        let verified_operation = db
-            .store
-            .get_operations_by_document_id(document_id)
-            .await
-            .unwrap()
-            .first()
-            .unwrap()
-            .to_owned();
-
-        // We expect that the database does not contain any materialized document yet
-        assert!(db
-            .store
-            .get_document_by_id(document_id)
-            .await
-            .unwrap()
-            .is_none());
-
-        // Prepare arguments for service
-        let context = Context::new(
-            db.store.clone(),
-            Configuration::default(),
-            SchemaProvider::default(),
-        );
-        let shutdown = task::spawn(async {
-            loop {
-                // Do this forever .. this means that the shutdown handler will never resolve
-                tokio::time::sleep(Duration::from_millis(100)).await;
-            }
-        });
-        let (tx, _) = broadcast::channel(1024);
-=======
         runner.with_db_teardown(|db: TestDatabase| async move {
             // Identify document and operation which was inserted for testing
             let document_id = db.documents.first().unwrap();
@@ -202,7 +171,6 @@
                 .first()
                 .unwrap()
                 .to_owned();
->>>>>>> a1e59737
 
             // We expect that the database does not contain any materialized document yet
             assert!(db
@@ -213,7 +181,11 @@
                 .is_none());
 
             // Prepare arguments for service
-            let context = Context::new(db.store.clone(), Configuration::default());
+            let context = Context::new(
+                db.store.clone(),
+                Configuration::default(),
+                SchemaProvider::default(),
+            );
             let shutdown = task::spawn(async {
                 loop {
                     // Do this forever .. this means that the shutdown handler will never resolve
@@ -263,45 +235,15 @@
     #[rstest]
     fn materialize_document_from_last_runtime(
         #[from(test_db)]
-        #[with(1, 1, false, TEST_SCHEMA_ID.parse().unwrap(), vec![("name", OperationValue::Text("panda".into()))])]
+        #[with(
+            1,
+            1,
+            false,
+            TEST_SCHEMA_ID.parse().unwrap(),
+            vec![("name", OperationValue::Text("panda".into()))]
+        )]
         runner: TestDatabaseRunner,
     ) {
-        // Prepare database which inserts data for one document
-<<<<<<< HEAD
-        let db = db.await;
-
-        // Identify document and operation which was inserted for testing
-        let document_id = db.documents.first().unwrap();
-
-        // Store a pending "reduce" task from last runtime in the database so it gets picked up by
-        // the materializer service
-        db.store
-            .insert_task(&Task::new(
-                "reduce",
-                TaskInput::new(Some(document_id.to_owned()), None),
-            ))
-            .await
-            .unwrap();
-
-        // Prepare arguments for service
-        let context = Context::new(
-            db.store.clone(),
-            Configuration::default(),
-            SchemaProvider::default(),
-        );
-        let shutdown = task::spawn(async {
-            loop {
-                // Do this forever .. this means that the shutdown handler will never resolve
-                tokio::time::sleep(Duration::from_millis(100)).await;
-            }
-        });
-        let (tx, _) = broadcast::channel(1024);
-
-        // Start materializer service
-        let tx_clone = tx.clone();
-        let handle = tokio::spawn(async move {
-            materializer_service(context, shutdown, tx_clone)
-=======
         runner.with_db_teardown(|db: TestDatabase| async move {
             // Identify document and operation which was inserted for testing
             let document_id = db.documents.first().unwrap();
@@ -313,12 +255,15 @@
                     "reduce",
                     TaskInput::new(Some(document_id.to_owned()), None),
                 ))
->>>>>>> a1e59737
                 .await
                 .unwrap();
 
             // Prepare arguments for service
-            let context = Context::new(db.store.clone(), Configuration::default());
+            let context = Context::new(
+                db.store.clone(),
+                Configuration::default(),
+                SchemaProvider::default(),
+            );
             let shutdown = task::spawn(async {
                 loop {
                     // Do this forever .. this means that the shutdown handler will never resolve
