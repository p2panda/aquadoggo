// SPDX-License-Identifier: AGPL-3.0-or-later

//! # aquadoggo
#![warn(
    missing_copy_implementations,
    missing_debug_implementations,
    missing_docs,
    trivial_casts,
    trivial_numeric_casts,
    unsafe_code,
    unstable_features,
    unused_import_braces,
    unused_qualifications
)]

mod bus;
mod config;
mod context;
mod db;
mod errors;
/// Aquadoggo graphql types for handling client and replication requests
pub mod graphql;
mod http;
mod manager;
mod materializer;
mod node;
<<<<<<< HEAD
pub mod schema_service;
=======
mod schema;
>>>>>>> de96ba3e

#[cfg(test)]
mod test_helpers;

pub use config::Configuration;
pub use db::{connection_pool, provider::SqlStorage};
pub use node::Node;

/// Init env_logger before the test suite runs to handle logging outputs.
///
/// We output log information using the `log` crate. In itself this doesn't print
/// out any logging information, library users can capture and handle the emitted logs
/// using a log handler. Here we use `env_logger` to handle logs emitted
/// while running our tests.
///
/// This will also capture and output any logs emitted from our dependencies. This behaviour
/// can be customised at runtime. With eg. `RUST_LOG=aquadoggo=info cargo t -- --nocapture` or
/// `RUST_LOG=sqlx=debug cargo t -- --nocapture`.
///
/// The `ctor` crate is used to define a global constructor function. This method
/// will be run before any of the test suites.
#[cfg(test)]
#[ctor::ctor]
fn init() {
    // If the `RUST_LOG` env var is not set skip initiation as we don't want
    // to see any logs.
    if std::env::var("RUST_LOG").is_ok() {
        let _ = env_logger::builder().is_test(true).try_init();
    }
}<|MERGE_RESOLUTION|>--- conflicted
+++ resolved
@@ -24,11 +24,7 @@
 mod manager;
 mod materializer;
 mod node;
-<<<<<<< HEAD
-pub mod schema_service;
-=======
 mod schema;
->>>>>>> de96ba3e
 
 #[cfg(test)]
 mod test_helpers;
