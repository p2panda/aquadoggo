// SPDX-License-Identifier: AGPL-3.0-or-later

use log::debug;
use p2panda_rs::document::{DocumentBuilder, DocumentId, DocumentViewId};
use p2panda_rs::operation::VerifiedOperation;
use p2panda_rs::storage_provider::traits::OperationStore;

use crate::context::Context;
use crate::db::traits::DocumentStore;
use crate::materializer::worker::{Task, TaskError, TaskResult};
use crate::materializer::TaskInput;

/// A reduce task is dispatched for every entry and operation pair which arrives at a node.
///
/// They may also be dispatched from a dependency task when a pinned relations is present on an
/// already materialised document view.
///
/// After succesfully reducing and storing a document view an array of dependency tasks is returned.
/// If invalid inputs were passed or a fatal db error occured a critical error is returned.
pub async fn reduce_task(context: Context, input: TaskInput) -> TaskResult<TaskInput> {
    debug!("Working on reduce task {:#?}", input);

    // Find out which document we are handling
    let document_id = match resolve_document_id(&context, &input).await? {
        Some(document_id) => Ok(document_id),
        None => {
            debug!("No document found for this view, exit without dispatching any other tasks");
            return Ok(None);
        }
    }?;

    // Get all operations for the requested document
    let operations = context
        .store
        .get_operations_by_document_id(&document_id)
        .await
        .map_err(|err| {
            debug!("Failed loading operations from storage: {}", err);
            TaskError::Critical
        })?;

    let document_view_id = match &input.document_view_id {
        // If this task was passed a document_view_id as input then we want to build to document
        // only to the requested view
        Some(view_id) => reduce_document_view(&context, view_id, operations).await?,
        // If no document_view_id was passed, this is a document_id reduce task.
        None => reduce_document(&context, operations).await?,
    };

    // Dispatch a "dependency" task if we created a new document view
    match document_view_id {
        Some(view_id) => {
            debug!("Dispatch dependency task for view with id: {}", view_id);
            Ok(Some(vec![Task::new(
                "dependency",
                TaskInput::new(None, Some(view_id)),
            )]))
        }
        None => {
            debug!("No dependency tasks to dispatch");
            Ok(None)
        }
    }
}

/// Helper method to resolve a `DocumentId` from task input.
///
/// If the task input is invalid (both document_id and document_view_id missing or given) we
/// critically fail the task at this point. If only a document_view_id was passed we retrieve the
/// document_id as it is needed later.
async fn resolve_document_id(
    context: &Context,
    input: &TaskInput,
) -> Result<Option<DocumentId>, TaskError> {
    match (&input.document_id, &input.document_view_id) {
        // The `DocumentId` is already given, we don't have to do anything
        (Some(document_id), None) => Ok(Some(document_id.to_owned())),

        // A `DocumentViewId` is given, let's find out its document id
        (None, Some(document_view_id)) => {
            // @TODO: We can skip this step if we implement:
            // https://github.com/p2panda/aquadoggo/issues/148
            debug!("Find document for view with id: {}", document_view_id);
            let operation_id = document_view_id.clone().into_iter().next().unwrap();
            context
                .store
                .get_document_by_operation_id(&operation_id)
                .await
                .map_err(|err| {
                    debug!("Fatal error getting document_id from storage");
                    debug!("{}", err);
                    TaskError::Critical
                })
        }
        // None or both have been provided which smells like a bug
        (_, _) => Err(TaskError::Critical),
    }
}

/// Helper method to reduce an operation graph to a specific document view, returning the
/// `DocumentViewId` of the just created new document view.
///
/// It returns `None` if either that document view reached "deleted" status or we don't have enough
/// operations to materialise.
async fn reduce_document_view(
    context: &Context,
    document_view_id: &DocumentViewId,
    operations: Vec<VerifiedOperation>,
) -> Result<Option<DocumentViewId>, TaskError> {
    let document = match DocumentBuilder::new(operations)
        .build_to_view_id(Some(document_view_id.to_owned()))
    {
        Ok(document) => {
            // If the document was deleted, then we return nothing
            debug!(
                "Document materialized to view with id: {}",
                document_view_id
            );
            if document.is_deleted() {
                return Ok(None);
            };

            document
        }
        Err(err) => {
            debug!(
                "Document view materialization failed view with id: {}",
                document_view_id
            );
            debug!("{}", err);

            // There is not enough operations yet to materialise this view. Maybe next time!
            return Ok(None);
        }
    };

    // Insert the new document view into the database
    context
        .store
        .insert_document_view(document.view().unwrap(), document.schema())
        .await
        .map_err(|err| {
            debug!(
                "Failed to insert document view into database: {}",
                document_view_id
            );
            debug!("{}", err);

            TaskError::Critical
        })?;

    // Return the new view id to be used in the resulting dependency task
    Ok(Some(document.view_id().to_owned()))
}

/// Helper method to reduce an operation graph to the latest document view, returning the
/// `DocumentViewId` of the just created new document view.
///
/// It returns `None` if either that document view reached "deleted" status or we don't have enough
/// operations to materialise.
async fn reduce_document(
    context: &Context,
    operations: Vec<VerifiedOperation>,
) -> Result<Option<DocumentViewId>, TaskError> {
    match DocumentBuilder::new(operations).build() {
        Ok(document) => {
            // Insert this document into storage. If it already existed, this will update it's
            // current view
            context
                .store
                .insert_document(&document)
                .await
                .map_err(|err| {
                    debug!("Failed to insert document into database: {}", document.id());
                    debug!("{}", err);
                    TaskError::Critical
                })?;

            // If the document was deleted, then we return nothing
            if document.is_deleted() {
                return Ok(None);
            }

            // Return the new document_view id to be used in the resulting dependency task
            Ok(Some(document.view_id().to_owned()))
        }
        Err(err) => {
            // There is not enough operations yet to materialise this view. Maybe next time!
            debug!("Document materialization error: {}", err);

            Ok(None)
        }
    }
}

#[cfg(test)]
mod tests {
    use p2panda_rs::document::{DocumentBuilder, DocumentId, DocumentViewId};
    use p2panda_rs::operation::{AsVerifiedOperation, OperationValue};
    use p2panda_rs::storage_provider::traits::OperationStore;
    use p2panda_rs::test_utils::constants::TEST_SCHEMA_ID;
    use p2panda_rs::test_utils::fixtures::{
        operation, operation_fields, random_document_id, random_document_view_id,
    };
    use rstest::rstest;

    use crate::config::Configuration;
    use crate::context::Context;
    use crate::db::stores::test_utils::{send_to_store, test_db, TestDatabase, TestDatabaseRunner};
    use crate::db::traits::DocumentStore;
    use crate::materializer::tasks::reduce_task;
    use crate::materializer::TaskInput;

    #[rstest]
    fn reduces_documents(
        #[from(test_db)]
        #[with(
            2,
<<<<<<< HEAD
            1,
            20,
=======
            5,
>>>>>>> d3c4df41
            false,
            TEST_SCHEMA_ID.parse().unwrap(),
            vec![("username", OperationValue::Text("panda".into()))],
            vec![("username", OperationValue::Text("PANDA".into()))]
        )]
        runner: TestDatabaseRunner,
    ) {
        runner.with_db_teardown(|db: TestDatabase| async move {
            let context = Context::new(db.store.clone(), Configuration::default());

            for document_id in &db.test_data.documents {
                let input = TaskInput::new(Some(document_id.clone()), None);
                assert!(reduce_task(context.clone(), input).await.is_ok());
            }

            for document_id in &db.test_data.documents {
                let document_view = context.store.get_document_by_id(document_id).await.unwrap();

                assert_eq!(
                    document_view.unwrap().get("username").unwrap().value(),
                    &OperationValue::Text("PANDA".to_string())
                )
            }
        });
    }

    #[rstest]
    fn updates_a_document(
        #[from(test_db)]
        #[with(1, 1, 1)]
        runner: TestDatabaseRunner,
    ) {
        runner.with_db_teardown(|db: TestDatabase| async move {
<<<<<<< HEAD
            let document_id = db.test_data.documents.first().unwrap();
            let key_pair = db.test_data.key_pairs.first().unwrap();
            let author = Author::try_from(key_pair.public_key().to_owned()).unwrap();
=======
            let document_id = db.documents.first().unwrap();
            let key_pair = db.key_pairs.first().unwrap();
>>>>>>> d3c4df41

            let context = Context::new(db.store.clone(), Configuration::default());
            let input = TaskInput::new(Some(document_id.clone()), None);

            // There is one CREATE operation for this document in the db, it should create a document
            // in the documents table.
            assert!(reduce_task(context.clone(), input.clone()).await.is_ok());

            // Now we create and insert an UPDATE operation for this document.
            let (_, _) = send_to_store(
                &db.store,
                &operation(
                    Some(operation_fields(vec![(
                        "username",
                        OperationValue::Text("meeeeeee".to_string()),
                    )])),
                    Some(document_id.as_str().parse().unwrap()),
                    None,
                ),
                Some(document_id),
                key_pair,
            )
            .await;

            // This should now find the new UPDATE operation and perform an update on the document
            // in the documents table.
            assert!(reduce_task(context.clone(), input).await.is_ok());

            // The new view should exist and the document should refer to it.
            let document_view = context.store.get_document_by_id(document_id).await.unwrap();
            assert_eq!(
                document_view.unwrap().get("username").unwrap().value(),
                &OperationValue::Text("meeeeeee".to_string())
            )
        })
    }

    #[rstest]
    fn reduces_document_to_specific_view_id(
        #[from(test_db)]
        #[with( 2, 1, 1, false, TEST_SCHEMA_ID.parse().unwrap(), vec![("username", OperationValue::Text("panda".into()))], vec![("username", OperationValue::Text("PANDA".into()))])]
        runner: TestDatabaseRunner,
    ) {
        runner.with_db_teardown(|db: TestDatabase| async move {
            let document_operations = db
                .store
                .get_operations_by_document_id(&db.test_data.documents[0])
                .await
                .unwrap();

            let document = DocumentBuilder::new(document_operations).build().unwrap();
            let mut sorted_document_operations = document.operations().clone();

            let document_view_id: DocumentViewId = sorted_document_operations
                .pop()
                .unwrap()
                .operation_id()
                .clone()
                .into();

            let context = Context::new(db.store.clone(), Configuration::default());
            let input = TaskInput::new(None, Some(document_view_id.clone()));

            assert!(reduce_task(context.clone(), input).await.is_ok());

            let document_view = db
                .store
                .get_document_view_by_id(&document_view_id)
                .await
                .unwrap();

            assert_eq!(
                document_view.unwrap().get("username").unwrap().value(),
                &OperationValue::Text("PANDA".to_string())
            );

            // We didn't reduce this document_view_id so it shouldn't exist in the db.
            let document_view_id: DocumentViewId = sorted_document_operations
                .pop()
                .unwrap()
                .operation_id()
                .clone()
                .into();

            let document_view = db
                .store
                .get_document_view_by_id(&document_view_id)
                .await
                .unwrap();

            assert!(document_view.is_none());
        });
    }

    #[rstest]
    fn deleted_documents_have_no_view(
        #[from(test_db)]
        #[with(3, 1, 20, true)]
        runner: TestDatabaseRunner,
    ) {
        runner.with_db_teardown(|db: TestDatabase| async move {
            let context = Context::new(db.store.clone(), Configuration::default());

            for document_id in &db.test_data.documents {
                let input = TaskInput::new(Some(document_id.clone()), None);
                let tasks = reduce_task(context.clone(), input).await.unwrap();
                assert!(tasks.is_none());
            }

            for document_id in &db.test_data.documents {
                let document_view = context.store.get_document_by_id(document_id).await.unwrap();
                assert!(document_view.is_none())
            }

            let document_operations = context
                .store
                .get_operations_by_document_id(&db.test_data.documents[0])
                .await
                .unwrap();

            let document = DocumentBuilder::new(document_operations).build().unwrap();

            let input = TaskInput::new(None, Some(document.view_id().clone()));
            let tasks = reduce_task(context.clone(), input).await.unwrap();

            assert!(tasks.is_none());
        });
    }

    #[rstest]
    #[case(
        test_db( 3, 1, 1, false, TEST_SCHEMA_ID.parse().unwrap(), vec![("username", OperationValue::Text("panda".into()))], vec![("username", OperationValue::Text("PANDA".into()))]),
        true
    )]
    // This document is deleted, it shouldn't spawn a dependency task.
    #[case(
        test_db( 3, 1, 1, true, TEST_SCHEMA_ID.parse().unwrap(), vec![("username", OperationValue::Text("panda".into()))], vec![("username", OperationValue::Text("PANDA".into()))]),
        false
    )]
    fn returns_dependency_task_inputs(
        #[case] runner: TestDatabaseRunner,
        #[case] is_next_task: bool,
    ) {
        runner.with_db_teardown(move |db: TestDatabase| async move {
            let context = Context::new(db.store.clone(), Configuration::default());
            let document_id = db.test_data.documents[0].clone();

            let input = TaskInput::new(Some(document_id.clone()), None);
            let next_task_inputs = reduce_task(context.clone(), input).await.unwrap();

            assert_eq!(next_task_inputs.is_some(), is_next_task);
        });
    }

    #[rstest]
    #[case(None, None)]
    fn fails_correctly(
        #[case] document_id: Option<DocumentId>,
        #[case] document_view_id: Option<DocumentViewId>,
        #[from(test_db)] runner: TestDatabaseRunner,
    ) {
        runner.with_db_teardown(|db: TestDatabase| async move {
            let context = Context::new(db.store.clone(), Configuration::default());
            let input = TaskInput::new(document_id, document_view_id);

            assert!(reduce_task(context.clone(), input).await.is_err());
        });
    }

    #[rstest]
    fn does_not_error_when_document_missing(
        #[from(test_db)]
        #[with(0, 0)]
        runner: TestDatabaseRunner,
        #[from(random_document_id)] document_id: DocumentId,
        #[from(random_document_view_id)] document_view_id: DocumentViewId,
    ) {
        // Prepare empty database.
        runner.with_db_teardown(|db: TestDatabase| async move {
            let context = Context::new(db.store.clone(), Configuration::default());

            // Dispatch a reduce task for a document which doesn't exist by it's document id.
            let input = TaskInput::new(Some(document_id), None);
            assert!(reduce_task(context.clone(), input).await.is_ok());

            // Dispatch a reduce task for a document which doesn't exist by it's document view id.
            let input = TaskInput::new(None, Some(document_view_id));
            assert!(reduce_task(context.clone(), input).await.is_ok());
        });
    }
}<|MERGE_RESOLUTION|>--- conflicted
+++ resolved
@@ -216,12 +216,8 @@
         #[from(test_db)]
         #[with(
             2,
-<<<<<<< HEAD
             1,
             20,
-=======
-            5,
->>>>>>> d3c4df41
             false,
             TEST_SCHEMA_ID.parse().unwrap(),
             vec![("username", OperationValue::Text("panda".into()))],
@@ -255,14 +251,8 @@
         runner: TestDatabaseRunner,
     ) {
         runner.with_db_teardown(|db: TestDatabase| async move {
-<<<<<<< HEAD
-            let document_id = db.test_data.documents.first().unwrap();
-            let key_pair = db.test_data.key_pairs.first().unwrap();
-            let author = Author::try_from(key_pair.public_key().to_owned()).unwrap();
-=======
             let document_id = db.documents.first().unwrap();
             let key_pair = db.key_pairs.first().unwrap();
->>>>>>> d3c4df41
 
             let context = Context::new(db.store.clone(), Configuration::default());
             let input = TaskInput::new(Some(document_id.clone()), None);
