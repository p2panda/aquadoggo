--- conflicted
+++ resolved
@@ -102,11 +102,7 @@
     use crate::bus::ServiceMessage;
     use crate::db::request::EntryArgsRequest;
     use crate::db::stores::test_utils::{test_db, TestDatabase, TestDatabaseRunner};
-<<<<<<< HEAD
-    use crate::graphql::client::{EntryArgsRequest, PublishEntryResponse};
     use crate::graphql::GraphQLSchemaManager;
-=======
->>>>>>> fe2a9146
     use crate::http::{build_server, HttpServiceContext};
     use crate::schema::SchemaProvider;
     use crate::test_helpers::TestClient;
@@ -157,16 +153,11 @@
     #[rstest]
     fn publish_entry(#[from(test_db)] runner: TestDatabaseRunner, publish_entry_request: Request) {
         runner.with_db_teardown(move |db: TestDatabase| async move {
-<<<<<<< HEAD
             let (tx, _rx) = broadcast::channel(16);
             let schema_provider = SchemaProvider::default();
             let manager = GraphQLSchemaManager::new(db.store, tx, schema_provider).await;
             let context = HttpServiceContext::new(manager);
 
-=======
-            let (tx, _) = broadcast::channel(16);
-            let context = HttpServiceContext::new(db.store, tx);
->>>>>>> fe2a9146
             let response = context.schema.execute(publish_entry_request).await;
 
             assert_eq!(
