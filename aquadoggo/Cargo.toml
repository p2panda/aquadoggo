[package]
name = "aquadoggo"
version = "0.1.0"
authors = [
    "sophiiistika <sophiiistika@mailbox.org>",
    "adz <x1d@adz.garden>",
    "sandreae <contact@samandreae.com>",
    "cafca <cafca@001.land>",
]
description = "Embeddable p2p network node"
license = "AGPL-3.0-or-later"
repository = "https://github.com/p2panda/aquadoggo"
readme = "README.md"
edition = "2018"

[dependencies]
anyhow = "1.0.43"
async-graphql = "3.0.25"
async-graphql-tide = "3.0.25"
async-std = { version = "1.10.0", features = ["attributes"] }
bamboo-rs-core-ed25519-yasmf = "0.1.0"
directories = "3.0.2"
envy = "0.4.2"
exit-future = "0.2.0"
futures = "0.3.17"
hex = "0.4.3"
http-types = "2.12.0"
jsonrpc-v2 = { version = "0.10.1", features = [
    "easy-errors",
    "bytes-v05",
], default-features = false }
log = "0.4.14"
openssl-probe = "0.1.4"
<<<<<<< HEAD
# @TODO: Move this back to crate as soon as upcoming changes have been published
p2panda-rs = { git = "https://github.com/p2panda/p2panda", branch = "document", features = ["db-sqlx"] }
=======
p2panda-rs = { git = "https://github.com/p2panda/p2panda", branch = "main" }
>>>>>>> ad4fb7db
rand = "0.8.4"
serde = { version = "1.0.130", features = ["derive"] }
serde_json = "1.0.67"
sqlformat = "0.1.7"
sqlx = { version = "0.5.7", features = [
    "runtime-async-std-rustls",
    "all-databases",
] }
thiserror = "1.0.29"
tide = "0.16.0"
tide-websockets = "0.4.0"

[dev-dependencies]
tide-testing = "0.1.3"<|MERGE_RESOLUTION|>--- conflicted
+++ resolved
@@ -31,12 +31,8 @@
 ], default-features = false }
 log = "0.4.14"
 openssl-probe = "0.1.4"
-<<<<<<< HEAD
 # @TODO: Move this back to crate as soon as upcoming changes have been published
-p2panda-rs = { git = "https://github.com/p2panda/p2panda", branch = "document", features = ["db-sqlx"] }
-=======
-p2panda-rs = { git = "https://github.com/p2panda/p2panda", branch = "main" }
->>>>>>> ad4fb7db
+p2panda-rs = { git = "https://github.com/p2panda/p2panda", branch = "document" }
 rand = "0.8.4"
 serde = { version = "1.0.130", features = ["derive"] }
 serde_json = "1.0.67"
