--- conflicted
+++ resolved
@@ -1,42 +1,13 @@
 // SPDX-License-Identifier: AGPL-3.0-or-later
 
-<<<<<<< HEAD
-use async_graphql::{scalar, Object};
+use async_graphql::{scalar, Object, SimpleObject};
 use p2panda_rs::document::DocumentView;
-use serde::{Deserialize, Serialize};
-
-=======
-use async_graphql::SimpleObject;
->>>>>>> fe2a9146
 use p2panda_rs::entry::{LogId, SeqNum};
 use p2panda_rs::hash::Hash;
 use p2panda_rs::storage_provider::traits::{AsEntryArgsResponse, AsPublishEntryResponse};
 use serde::{Deserialize, Serialize};
 
-<<<<<<< HEAD
-/// Response body of `panda_getEntryArguments`.
-///
-/// `seq_num` and `log_id` are returned as strings to be able to represent large integers in JSON.
-#[derive(Serialize, Deserialize, Debug, Eq, PartialEq)]
-#[serde(rename_all = "camelCase")]
-pub struct EntryArgsResponse {
-    /// The log id of the entry
-    #[serde(with = "super::u64_string::log_id_string_serialisation")]
-    pub log_id: LogId,
-
-    /// The sequence number of the entry
-    #[serde(with = "super::u64_string::seq_num_string_serialisation")]
-    pub seq_num: SeqNum,
-
-    /// The hash of the entry backlink
-    pub backlink: Option<Hash>,
-
-    /// The hash of the entry skiplink
-    pub skiplink: Option<Hash>,
-}
-=======
 use crate::graphql::scalars;
->>>>>>> fe2a9146
 
 /// Arguments required to sign and encode the next entry for an author.
 #[derive(SimpleObject, Serialize, Deserialize, Debug, Eq, PartialEq)]
@@ -76,7 +47,6 @@
             skiplink: skiplink.map(scalars::EntryHash::from),
         }
     }
-<<<<<<< HEAD
 }
 
 #[derive(Debug, PartialEq)]
@@ -102,6 +72,4 @@
             None => vec![],
         }
     }
-=======
->>>>>>> fe2a9146
 }