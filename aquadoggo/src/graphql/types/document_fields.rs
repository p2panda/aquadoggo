--- conflicted
+++ resolved
@@ -8,10 +8,7 @@
 use p2panda_rs::schema::{FieldType, Schema};
 use p2panda_rs::storage_provider::traits::DocumentStore;
 
-<<<<<<< HEAD
 use crate::db::stores::RelationList;
-=======
->>>>>>> f768eb02
 use crate::db::SqlStore;
 use crate::graphql::types::DocumentValue;
 use crate::graphql::utils::{
@@ -124,34 +121,10 @@
                     _ => panic!("Schema should exist"),
                 };
 
-<<<<<<< HEAD
-                // Populate query arguments with values from GraphQL query
-                let query = parse_collection_arguments(&ctx, &schema)?;
-
                 // Select relation field containing list of documents
                 let list = RelationList::new_unpinned(document.view_id(), name);
 
-                // Fetch all queried documents and compose the field value list which will
-                // bubble up the query tree
-                let (pagination_data, documents) =
-                    store.query(&schema, &query, Some(&list)).await?;
-
-                let results: Vec<FieldValue> = documents
-                    .iter()
-                    .map(|(cursor, document)| {
-                        FieldValue::owned_any(DocumentValue::Paginated(
-                            cursor.clone(),
-                            pagination_data.clone(),
-                            document.clone(),
-                        ))
-                    })
-                    .collect();
-
-                // Pass the list up to the children query fields
-                Ok(Some(FieldValue::list(results)))
-=======
-                DocumentCollection::resolve(ctx, schema).await
->>>>>>> f768eb02
+                DocumentCollection::resolve(ctx, schema, Some(list)).await
             }
             // Pinned relation behaves the same as relation but passes along a document view id.
             OperationValue::PinnedRelation(relation) => {
@@ -182,34 +155,10 @@
                     _ => panic!(), // Should never reach here.
                 };
 
-<<<<<<< HEAD
-                // Populate query arguments with values from GraphQL query
-                let query = parse_collection_arguments(&ctx, &schema)?;
-
                 // Select relation field containing list of pinned document views
                 let list = RelationList::new_pinned(document.view_id(), name);
 
-                // Fetch all queried documents and compose the field value list which will
-                // bubble up the query tree
-                let (pagination_data, documents) =
-                    store.query(&schema, &query, Some(&list)).await?;
-
-                let document_view_fields: Vec<FieldValue> = documents
-                    .iter()
-                    .map(|(cursor, document)| {
-                        FieldValue::owned_any(DocumentValue::Paginated(
-                            cursor.clone(),
-                            pagination_data.clone(),
-                            document.clone(),
-                        ))
-                    })
-                    .collect();
-
-                // Pass the list up to the children query fields
-                Ok(Some(FieldValue::list(document_view_fields)))
-=======
-                DocumentCollection::resolve(ctx, schema).await
->>>>>>> f768eb02
+                DocumentCollection::resolve(ctx, schema, Some(list)).await
             }
             // All other fields are simply resolved to their scalar value.
             value => Ok(Some(FieldValue::value(gql_scalar(value)))),
