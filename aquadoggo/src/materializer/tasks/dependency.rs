// SPDX-License-Identifier: AGPL-3.0-or-later

use log::debug;
use p2panda_rs::document::DocumentViewId;
use p2panda_rs::schema::SchemaId;

use crate::context::Context;
use crate::db::traits::DocumentStore;
use crate::materializer::worker::{Task, TaskError, TaskResult};
use crate::materializer::TaskInput;

/// A dependency task prepares _reduce_ tasks for all pinned relations of a given document view.
///
/// This task is dispatched after a reduce task completes. It identifies any pinned relations
/// present in a given document view as we need to guarantee the required document views are
/// materialised and stored in the database. We may have the required operations on the node
/// already, but they were never materialised to the document view required by the pinned
/// relation. In order to guarantee all required document views are present we dispatch a
/// reduce task for the view of each pinned relation found.
///
/// Expects a _reduce_ task to have completed successfully for the given document view itself and
/// returns a critical error otherwise.
pub async fn dependency_task(context: Context, input: TaskInput) -> TaskResult<TaskInput> {
    debug!("Working on {}", input);

    // Here we retrive the document view by document view id.
    let document_view = match &input.document_view_id {
        Some(view_id) => context
            .store
            .get_document_view_by_id(view_id)
            .await
            .map_err(|err| {
                TaskError::Critical(err.to_string())
            })
            ,
        // We expect to handle document_view_ids in a dependency task.
        None => Err(TaskError::Critical("Missing document_view_id in task input".into())),
    }?;

    let document_view = match document_view {
        Some(document_view) => {
            debug!(
                "Document view retrieved from storage with id: {}",
                document_view.id()
            );
            Ok(document_view)
        }
        // If no document view for the id passed into this task could be retrieved then this
        // document has been deleted or the document view id was invalid. As "dependency" tasks
        // are only dispatched after a successful "reduce" task, neither `None` case should
        // happen, so this is a critical error.
        None => Err(TaskError::Critical(format!(
            "Expected document view {} not found in store",
            &input.document_view_id.unwrap()
        ))),
    }?;

    let mut next_tasks = Vec::new();

    // First we handle all pinned or unpinned relations defined in this task's document view.
    // We can think of these as "child" relations.
    for (_key, document_view_value) in document_view.fields().iter() {
        match document_view_value.value() {
            p2panda_rs::operation::OperationValue::Relation(_) => {
                // This is a relation to a document, if it doesn't exist in the db yet, then that
                // means we either have no entries for this document, or we are not materialising
                // it for some reason. We don't want to kick of a "reduce" or "dependency" task in
                // either of these cases.
                debug!("Relation field found, no action required.");
            }
            p2panda_rs::operation::OperationValue::RelationList(_) => {
                // same as above...
                debug!("Relation list field found, no action required.");
            }
            p2panda_rs::operation::OperationValue::PinnedRelation(pinned_relation) => {
                // These are pinned relations. We may have the operations for these views in the db,
                // but this view wasn't pinned yet, so hasn't been materialised. To make sure it is
                // materialised when possible, we dispatch a "reduce" task for any pinned relations
                // which aren't found.
                debug!(
                    "Pinned relation field found refering to view id: {}",
                    pinned_relation.view_id()
                );
                next_tasks.push(
                    construct_relation_task(&context, pinned_relation.view_id().clone()).await?,
                );
            }
            p2panda_rs::operation::OperationValue::PinnedRelationList(pinned_relation_list) => {
                // same as above...
                for document_view_id in pinned_relation_list.iter() {
                    debug!(
                        "Pinned relation list field found containing view id: {}",
                        document_view_id
                    );
                    next_tasks
                        .push(construct_relation_task(&context, document_view_id.clone()).await?);
                }
            }
            _ => (),
        }
    }

    // Construct additional tasks if the task input matches certain system schemas and all
    // dependencies have been reduced.
    let all_dependencies_met = !next_tasks.iter().any(|task| task.is_some());
    if all_dependencies_met {
        let task_input_schema = context
            .store
            .get_schema_by_document_view(document_view.id())
            .await
            .map_err(|err| TaskError::Critical(err.to_string()))?
            .ok_or_else(|| {
                TaskError::Failure(format!(
                    "{} was deleted while processing task",
                    document_view
                ))
            })?;

        // Helper that returns a schema task for the current task input.
        let schema_task = || {
            Some(Task::new(
                "schema",
                TaskInput::new(None, Some(document_view.id().clone())),
            ))
        };

        match task_input_schema {
            // Start `schema` task when a schema (field) definition view is completed with
            // dependencies
            SchemaId::SchemaDefinition(_) => next_tasks.push(schema_task()),
            SchemaId::SchemaFieldDefinition(_) => next_tasks.push(schema_task()),
            _ => {}
        }
    }

    debug!(
        "Scheduling {} reduce tasks",
        next_tasks.iter().filter(|t| t.is_some()).count()
    );

    Ok(Some(next_tasks.into_iter().flatten().collect()))
}

/// Returns a _reduce_ task for a given document view only if that view does not yet exist in the
/// store.
async fn construct_relation_task(
    context: &Context,
    document_view_id: DocumentViewId,
) -> Result<Option<Task<TaskInput>>, TaskError> {
    debug!("Get view for pinned relation with id: {}", document_view_id);
    match context
        .store
        .get_document_view_by_id(&document_view_id)
        .await
        .map_err(|err| TaskError::Critical(err.to_string()))?
    {
        Some(_) => {
            debug!("View found for pinned relation: {}", document_view_id);
            Ok(None)
        }
        None => {
            debug!("No view found for pinned relation: {}", document_view_id);
            Ok(Some(Task::new(
                "reduce",
                TaskInput::new(None, Some(document_view_id)),
            )))
        }
    }
}

#[cfg(test)]
mod tests {

    use p2panda_rs::document::{DocumentId, DocumentViewId};
    use p2panda_rs::identity::KeyPair;
    use p2panda_rs::operation::{
        AsVerifiedOperation, Operation, OperationValue, PinnedRelation, PinnedRelationList,
        Relation, RelationList,
    };
    use p2panda_rs::schema::{FieldType, SchemaId};
    use p2panda_rs::storage_provider::traits::OperationStore;
    use p2panda_rs::test_utils::constants::SCHEMA_ID;
    use p2panda_rs::test_utils::fixtures::{
        create_operation, operation_fields, random_document_id, random_document_view_id,
    };
    use rstest::rstest;

    use crate::config::Configuration;
    use crate::context::Context;
    use crate::db::provider::SqlStorage;
    use crate::db::stores::test_utils::{
        insert_entry_operation_and_view, send_to_store, test_db, TestDatabase, TestDatabaseRunner,
    };
    use crate::db::traits::DocumentStore;
    use crate::materializer::tasks::reduce_task;
    use crate::materializer::TaskInput;
    use crate::schema::SchemaProvider;

    use super::dependency_task;

    #[rstest]
    #[case(
        test_db(
            1,
            1,
            1,
            false,
            SCHEMA_ID.parse().unwrap(),
            vec![("profile_picture", OperationValue::Relation(Relation::new(random_document_id())))],
            vec![]
        ),
        0
    )]
    #[case(
        test_db(
            1,
            1,
            1,
            false,
            SCHEMA_ID.parse().unwrap(),
            vec![
                ("favorite_book_images", OperationValue::RelationList(
                    RelationList::new(
                        [0; 6].iter().map(|_|random_document_id()).collect())))
            ],
            vec![]
        ),
        0
    )]
    #[case(
        test_db(
            1,
            1,
            1,
            false,
            SCHEMA_ID.parse().unwrap(),
            vec![
                ("something_from_the_past", OperationValue::PinnedRelation(
                    PinnedRelation::new(random_document_view_id())))
            ],
            vec![]
        ),
        1
    )]
    #[case(
        test_db(
            1,
            1,
            1,
            false,
            SCHEMA_ID.parse().unwrap(),
            vec![
                ("many_previous_drafts", OperationValue::PinnedRelationList(
                    PinnedRelationList::new(
                        [0; 2].iter().map(|_|random_document_view_id()).collect())))
            ],
            vec![]
        ),
        2
    )]
    #[case(
        test_db(
            1,
            1,
            1,
            false,
            SCHEMA_ID.parse().unwrap(),
            vec![
                ("one_relation_field", OperationValue::PinnedRelationList(
                    PinnedRelationList::new(
                        [0; 2].iter().map(|_|random_document_view_id()).collect()))),
                ("another_relation_field", OperationValue::RelationList(
                    RelationList::new(
                        [0; 6].iter().map(|_|random_document_id()).collect())))
            ],
            vec![]
        ),
        2
    )]
    // This document has been updated
    #[case(
        test_db(
            4,
            1,
            1,
            false,
            SCHEMA_ID.parse().unwrap(),
            vec![
                ("one_relation_field", OperationValue::PinnedRelationList(
                    PinnedRelationList::new(
                        [0; 2].iter().map(|_|random_document_view_id()).collect()))),
                ("another_relation_field", OperationValue::RelationList(
                    RelationList::new(
                        [0; 6].iter().map(|_|random_document_id()).collect())))
            ],
            vec![("one_relation_field", OperationValue::PinnedRelationList(
                    PinnedRelationList::new(
                        [0; 3].iter().map(|_|random_document_view_id()).collect()))),
                ("another_relation_field", OperationValue::RelationList(
                    RelationList::new(
                        [0; 10].iter().map(|_|random_document_id()).collect())))
            ],
        ),
        3
    )]
    fn dispatches_reduce_tasks_for_pinned_child_dependencies(
        #[case] runner: TestDatabaseRunner,
        #[case] expected_next_tasks: usize,
    ) {
<<<<<<< HEAD
        runner.with_db_teardown(move |db: TestDatabase<SqlStorage>| async move {
            let context = Context::new(db.store.clone(), Configuration::default());
=======
        runner.with_db_teardown(move |db: TestDatabase| async move {
            let context = Context::new(
                db.store.clone(),
                Configuration::default(),
                SchemaProvider::default(),
            );
>>>>>>> 4d2e6723

            for document_id in &db.test_data.documents {
                let input = TaskInput::new(Some(document_id.clone()), None);
                reduce_task(context.clone(), input).await.unwrap().unwrap();
            }

            for document_id in &db.test_data.documents {
                let document_view = db
                    .store
                    .get_document_by_id(document_id)
                    .await
                    .unwrap()
                    .unwrap();

                let input = TaskInput::new(None, Some(document_view.id().clone()));

                let reduce_tasks = dependency_task(context.clone(), input)
                    .await
                    .unwrap()
                    .unwrap();
                assert_eq!(reduce_tasks.len(), expected_next_tasks);
                for task in reduce_tasks {
                    assert_eq!(task.worker_name(), "reduce")
                }
            }
        });
    }

    #[rstest]
    fn no_reduce_task_for_materialised_document_relations(
        #[from(test_db)]
        #[with(1, 1, 1)]
        runner: TestDatabaseRunner,
    ) {
<<<<<<< HEAD
        runner.with_db_teardown(|db: TestDatabase<SqlStorage>| async move {
            let context = Context::new(db.store.clone(), Configuration::default());
=======
        runner.with_db_teardown(|db: TestDatabase| async move {
            let context = Context::new(
                db.store.clone(),
                Configuration::default(),
                SchemaProvider::default(),
            );
>>>>>>> 4d2e6723
            let document_id = db.test_data.documents[0].clone();

            let input = TaskInput::new(Some(document_id.clone()), None);
            reduce_task(context.clone(), input).await.unwrap().unwrap();

            // Here we have one materialised document, (we are calling it a child as we will
            // shortly be publishing parents) it contains relations which are not materialised yet
            // so should dispatch a reduce task for each one.
            let document_view_of_child = db
                .store
                .get_document_by_id(&document_id)
                .await
                .unwrap()
                .unwrap();

            let document_view_id_of_child = document_view_of_child.id();

            // Create a new document referencing the existing materialised document.

            let operation = create_operation(&[
                (
                    "pinned_relation_to_existing_document",
                    OperationValue::PinnedRelation(PinnedRelation::new(
                        document_view_id_of_child.clone(),
                    )),
                ),
                (
                    "pinned_relation_to_not_existing_document",
                    OperationValue::PinnedRelation(PinnedRelation::new(random_document_view_id())),
                ),
            ]);

            let (_, document_view_id) =
                insert_entry_operation_and_view(&db.store, &KeyPair::new(), None, &operation).await;

            // The new document should now dispatch one dependency task for the child relation which
            // has not been materialised yet.
            let input = TaskInput::new(None, Some(document_view_id.clone()));
            let tasks = dependency_task(context.clone(), input)
                .await
                .unwrap()
                .unwrap();

            assert_eq!(tasks.len(), 1);
            assert_eq!(tasks[0].worker_name(), "reduce");
        });
    }

    #[rstest]
    #[case(None, Some(random_document_view_id()))]
    #[case(None, None)]
    #[case(Some(random_document_id()), None)]
    #[case(Some(random_document_id()), Some(random_document_view_id()))]
    fn fails_correctly(
        #[case] document_id: Option<DocumentId>,
        #[case] document_view_id: Option<DocumentViewId>,
        #[from(test_db)] runner: TestDatabaseRunner,
    ) {
<<<<<<< HEAD
        runner.with_db_teardown(|db: TestDatabase<SqlStorage>| async move {
            let context = Context::new(db.store.clone(), Configuration::default());
=======
        runner.with_db_teardown(|db: TestDatabase| async move {
            let context = Context::new(
                db.store,
                Configuration::default(),
                SchemaProvider::default(),
            );
>>>>>>> 4d2e6723
            let input = TaskInput::new(document_id, document_view_id);
            let next_tasks = dependency_task(context.clone(), input).await;
            assert!(next_tasks.is_err())
        });
    }

    #[rstest]
    #[case(
        test_db(
            2,
            1,
            1,
            true,
            SCHEMA_ID.parse().unwrap(),
            vec![
                ("profile_picture", OperationValue::Relation(
                        Relation::new(random_document_id())))
            ],
            vec![]
        )
    )]
    #[case(
        test_db(
            2,
            1,
            1,
            true,
            SCHEMA_ID.parse().unwrap(),
            vec![
                ("one_relation_field", OperationValue::PinnedRelationList(
                     PinnedRelationList::new(
                         [0; 2].iter().map(|_|random_document_view_id()).collect()))),
                ("another_relation_field", OperationValue::RelationList(
                     RelationList::new(
                         [0; 6].iter().map(|_|random_document_id()).collect())))
            ],
            vec![]
        )
    )]
    fn fails_on_deleted_documents(#[case] runner: TestDatabaseRunner) {
<<<<<<< HEAD
        runner.with_db_teardown(|db: TestDatabase<SqlStorage>| async move {
            let context = Context::new(db.store.clone(), Configuration::default());
=======
        runner.with_db_teardown(|db: TestDatabase| async move {
            let context = Context::new(
                db.store.clone(),
                Configuration::default(),
                SchemaProvider::default(),
            );
>>>>>>> 4d2e6723
            let document_id = db.test_data.documents[0].clone();

            let input = TaskInput::new(Some(document_id.clone()), None);
            reduce_task(context.clone(), input).await.unwrap();

            let document_operations = db
                .store
                .get_operations_by_document_id(&document_id)
                .await
                .unwrap();

            let document_view_id: DocumentViewId =
                document_operations[1].operation_id().clone().into();

            let input = TaskInput::new(None, Some(document_view_id.clone()));

            let result = dependency_task(context.clone(), input).await;

            assert!(result.is_err())
        });
    }

    #[rstest]
    fn dispatches_schema_tasks_for_field_definitions(
        #[from(test_db)]
        #[with(1, 1, 1, false, SchemaId::SchemaFieldDefinition(1), vec![
            ("name", OperationValue::Text("field_name".to_string())),
            ("type", FieldType::String.into()),
        ])]
        runner: TestDatabaseRunner,
    ) {
        runner.with_db_teardown(|db: TestDatabase| async move {
            let context = Context::new(
                db.store.clone(),
                Configuration::default(),
                SchemaProvider::default(),
            );

            // The document id for a schema_field_definition who's operation already exists in the
            // store.
            let document_id = db.test_data.documents.first().unwrap();
            // Materialise the schema field definition.
            let input = TaskInput::new(Some(document_id.to_owned()), None);
            reduce_task(context.clone(), input.clone()).await.unwrap();

            // Parse the document_id into a document_view_id.
            let document_view_id = document_id.as_str().parse().unwrap();
            // Dispatch a dependency task for this document_view_id.
            let input = TaskInput::new(None, Some(document_view_id));
            let tasks = dependency_task(context.clone(), input)
                .await
                .unwrap()
                .unwrap();

            // Inserting a schema field definition, we expect a schema task because schema field
            // definitions have no dependencies - every new completed field definition could be the
            // last puzzle piece for a new schema.
            let schema_tasks = tasks.iter().filter(|t| t.worker_name() == "schema").count();

            assert_eq!(schema_tasks, 1);
        });
    }

    #[rstest]
    #[case::schema_definition_with_dependencies_met_dispatches_one_schema_task(
        Operation::new_create(
            SchemaId::SchemaDefinition(1),
            operation_fields(vec![
                ("name", OperationValue::Text("schema_name".to_string())),
                (
                    "description",
                    OperationValue::Text("description".to_string()),
                ),
                (
                    "fields",
                    OperationValue::PinnedRelationList(PinnedRelationList::new(vec![
                        // The view_id for a schema field which exists in the database. Can be
                        // recreated from variable `schema_field_document_id` in the task below.
                        "0020d9cae33aed5742e06a24801195999e105e73081c474d8b25e988787c2ada025f"
                            .parse().unwrap(),
                    ])),
                ),
            ]),
        ).unwrap(),
        1
    )]
    #[case::schema_definition_without_dependencies_met_dispatches_zero_schema_task(
        Operation::new_create(
            SchemaId::SchemaDefinition(1),
            operation_fields(vec![
                ("name", OperationValue::Text("schema_name".to_string())),
                (
                    "description",
                    OperationValue::Text("description".to_string()),
                ),
                (
                    "fields",
                    OperationValue::PinnedRelationList(PinnedRelationList::new(vec![
                        // This schema field does not exist in the database
                        random_document_view_id(),
                    ])),
                ),
            ]),
        ).unwrap(),
        0
    )]
    fn dispatches_schema_tasks_for_schema_definitions(
        #[case] schema_create_operation: Operation,
        #[case] expected_schema_tasks: usize,
        #[from(test_db)]
        #[with(1, 1, 1, false, SchemaId::SchemaFieldDefinition(1), vec![
            ("name", OperationValue::Text("field_name".to_string())),
            ("type", FieldType::String.into()),
        ])]
        runner: TestDatabaseRunner,
    ) {
        runner.with_db_teardown(move |db: TestDatabase| async move {
            let context = Context::new(
                db.store.clone(),
                Configuration::default(),
                SchemaProvider::default(),
            );

            // The document id for the schema_field_definition who's operation already exists in
            // the store.
            let schema_field_document_id = db.test_data.documents.first().unwrap();

            println!("THIS {}", schema_field_document_id.as_str());

            // Materialise the schema field definition.
            let input = TaskInput::new(Some(schema_field_document_id.to_owned()), None);
            reduce_task(context.clone(), input.clone()).await.unwrap();

            // Persist a schema definition entry and operation to the store.
            let (entry_signed, _) =
                send_to_store(&db.store, &schema_create_operation, None, &KeyPair::new()).await;

            // Materialise the schema definition.
            let document_view_id: DocumentViewId = entry_signed.hash().into();
            let input = TaskInput::new(None, Some(document_view_id.clone()));
            reduce_task(context.clone(), input.clone()).await.unwrap();

            // Dispatch a dependency task for the schema definition.
            let input = TaskInput::new(None, Some(document_view_id));
            let tasks = dependency_task(context.clone(), input)
                .await
                .unwrap()
                .unwrap();

            let schema_tasks = tasks.iter().filter(|t| t.worker_name() == "schema").count();
            assert_eq!(schema_tasks, expected_schema_tasks);
        });
    }
}<|MERGE_RESOLUTION|>--- conflicted
+++ resolved
@@ -307,17 +307,12 @@
         #[case] runner: TestDatabaseRunner,
         #[case] expected_next_tasks: usize,
     ) {
-<<<<<<< HEAD
         runner.with_db_teardown(move |db: TestDatabase<SqlStorage>| async move {
-            let context = Context::new(db.store.clone(), Configuration::default());
-=======
-        runner.with_db_teardown(move |db: TestDatabase| async move {
             let context = Context::new(
                 db.store.clone(),
                 Configuration::default(),
                 SchemaProvider::default(),
             );
->>>>>>> 4d2e6723
 
             for document_id in &db.test_data.documents {
                 let input = TaskInput::new(Some(document_id.clone()), None);
@@ -352,17 +347,12 @@
         #[with(1, 1, 1)]
         runner: TestDatabaseRunner,
     ) {
-<<<<<<< HEAD
         runner.with_db_teardown(|db: TestDatabase<SqlStorage>| async move {
-            let context = Context::new(db.store.clone(), Configuration::default());
-=======
-        runner.with_db_teardown(|db: TestDatabase| async move {
             let context = Context::new(
                 db.store.clone(),
                 Configuration::default(),
                 SchemaProvider::default(),
             );
->>>>>>> 4d2e6723
             let document_id = db.test_data.documents[0].clone();
 
             let input = TaskInput::new(Some(document_id.clone()), None);
@@ -421,17 +411,12 @@
         #[case] document_view_id: Option<DocumentViewId>,
         #[from(test_db)] runner: TestDatabaseRunner,
     ) {
-<<<<<<< HEAD
         runner.with_db_teardown(|db: TestDatabase<SqlStorage>| async move {
-            let context = Context::new(db.store.clone(), Configuration::default());
-=======
-        runner.with_db_teardown(|db: TestDatabase| async move {
             let context = Context::new(
                 db.store,
                 Configuration::default(),
                 SchemaProvider::default(),
             );
->>>>>>> 4d2e6723
             let input = TaskInput::new(document_id, document_view_id);
             let next_tasks = dependency_task(context.clone(), input).await;
             assert!(next_tasks.is_err())
@@ -472,17 +457,12 @@
         )
     )]
     fn fails_on_deleted_documents(#[case] runner: TestDatabaseRunner) {
-<<<<<<< HEAD
         runner.with_db_teardown(|db: TestDatabase<SqlStorage>| async move {
-            let context = Context::new(db.store.clone(), Configuration::default());
-=======
-        runner.with_db_teardown(|db: TestDatabase| async move {
             let context = Context::new(
                 db.store.clone(),
                 Configuration::default(),
                 SchemaProvider::default(),
             );
->>>>>>> 4d2e6723
             let document_id = db.test_data.documents[0].clone();
 
             let input = TaskInput::new(Some(document_id.clone()), None);
@@ -514,7 +494,7 @@
         ])]
         runner: TestDatabaseRunner,
     ) {
-        runner.with_db_teardown(|db: TestDatabase| async move {
+        runner.with_db_teardown(|db: TestDatabase<SqlStorage>| async move {
             let context = Context::new(
                 db.store.clone(),
                 Configuration::default(),
@@ -599,7 +579,7 @@
         ])]
         runner: TestDatabaseRunner,
     ) {
-        runner.with_db_teardown(move |db: TestDatabase| async move {
+        runner.with_db_teardown(move |db: TestDatabase<SqlStorage>| async move {
             let context = Context::new(
                 db.store.clone(),
                 Configuration::default(),
