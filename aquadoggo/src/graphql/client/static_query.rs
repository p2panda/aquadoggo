--- conflicted
+++ resolved
@@ -27,7 +27,7 @@
         )]
         public_key: scalars::PublicKeyScalar,
         #[graphql(
-            name = "documentViewId",
+            name = "viewId",
             desc = "Document the entry's UPDATE or DELETE operation is referring to, \
             can be left empty when it is a CREATE operation"
         )]
@@ -39,15 +39,8 @@
             desc = "Document the entry's UPDATE or DELETE operation is referring to, \
             can be left empty when it is a CREATE operation"
         )]
-<<<<<<< HEAD
-        document_id: Option<scalars::DocumentIdScalar>,
+        _document_id: Option<scalars::DocumentIdScalar>,
     ) -> Result<NextArguments> {
-        // @TODO: The api for `next_args` needs to be updated to accept a `DocumentViewId`
-
-=======
-        _document_id: Option<scalars::DocumentIdScalar>,
-    ) -> Result<NextEntryArguments> {
->>>>>>> 8c0963d9
         // Access the store from context.
         let store = ctx.data::<SqlStorage>()?;
 
@@ -126,18 +119,17 @@
                 .post("/graphql")
                 .json(&json!({
                     "query":
-                        format!(
-                            "{{
-                        nextArgs(
-                            publicKey: \"{}\",
-                            documentViewId: \"{}\"
-                        ) {{
-                            logId,
-                            seqNum,
-                            backlink,
-                            skiplink
-                        }}
-                    }}",
+                        format!("{{
+                            nextArgs(
+                                publicKey: \"{}\",
+                                viewId: \"{}\"
+                            ) {{
+                                logId,
+                                seqNum,
+                                backlink,
+                                skiplink
+                            }}
+                        }}",
                             author.as_str(),
                             document_id.as_str()
                         )
