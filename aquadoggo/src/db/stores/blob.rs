--- conflicted
+++ resolved
@@ -100,9 +100,7 @@
                 .get("data")
                 .expect("Blob piece document without \"data\" field")
             {
-                // @TODO: Use bytes here instead, see related issue:
-                // https://github.com/p2panda/aquadoggo/issues/543
-                OperationValue::String(data_str) => buf.put(data_str.as_bytes()),
+                OperationValue::Bytes(data_str) => buf.put(&data_str[..]),
                 _ => unreachable!(), // We only queried for blob piece documents
             }
         }
@@ -284,83 +282,6 @@
     .map_err(|e| SqlStoreError::Transaction(e.to_string()))
 }
 
-<<<<<<< HEAD
-/// Helper method for validation and parsing a document into blob data.
-async fn document_to_blob_data(
-    store: &SqlStore,
-    blob: impl AsDocument,
-) -> Result<Option<BlobData>, BlobStoreError> {
-    // Get the length of the blob
-    let expected_length = match blob.get("length").unwrap() {
-        OperationValue::Integer(length) => *length as usize,
-        _ => unreachable!(), // We already validated that this is a blob document
-    };
-
-    // Get the number of pieces in the blob
-    let expected_num_pieces = match blob.get("pieces").unwrap() {
-        OperationValue::PinnedRelationList(list) => list.len(),
-        _ => unreachable!(), // We already validated that this is a blob document
-    };
-
-    // Now collect all existing pieces for the blob.
-    //
-    // We do this using the stores' query method, targeting pieces which are in the relation list
-    // of the blob.
-    let schema = Schema::get_system(SchemaId::BlobPiece(1)).unwrap();
-    let list = RelationList::new_pinned(blob.view_id(), "pieces");
-
-    let mut has_next_page = true;
-    let mut args = Query::new(
-        &Pagination::new(
-            &NonZeroU64::new(BLOB_QUERY_PAGE_SIZE).unwrap(),
-            None,
-            &vec![PaginationField::EndCursor, PaginationField::HasNextPage],
-        ),
-        &Select::new(&["data".into()]),
-        &Filter::default(),
-        &Order::default(),
-    );
-
-    let mut buf = BytesMut::with_capacity(expected_length);
-    let mut num_pieces = 0;
-
-    while has_next_page {
-        let (pagination_data, documents) = store.query(schema, &args, Some(&list)).await?;
-        has_next_page = pagination_data.has_next_page;
-        args.pagination.after = pagination_data.end_cursor;
-        num_pieces += documents.len();
-
-        for (_, blob_piece_document) in documents {
-            match blob_piece_document
-                .get("data")
-                .expect("Blob piece document without \"data\" field")
-            {
-                OperationValue::Bytes(data_str) => buf.put(&data_str[..]),
-                _ => unreachable!(), // We only queried for blob piece documents
-            }
-        }
-    }
-
-    // No pieces were found
-    if buf.is_empty() {
-        return Err(BlobStoreError::NoBlobPiecesFound);
-    };
-
-    // Not all pieces were found
-    if expected_num_pieces != num_pieces {
-        return Err(BlobStoreError::MissingPieces);
-    }
-
-    // Combined blob data length doesn't match the claimed length
-    if expected_length != buf.len() {
-        return Err(BlobStoreError::IncorrectLength);
-    };
-
-    Ok(Some(buf.into()))
-}
-
-=======
->>>>>>> 3760e203
 #[cfg(test)]
 mod tests {
     use bytes::{BufMut, BytesMut};
