// SPDX-License-Identifier: AGPL-3.0-or-later

use p2panda_rs::entry::LogId;
use p2panda_rs::hash::Hash;
use p2panda_rs::identity::Author;
use sqlx::{query, query_as, FromRow};

use crate::db::Pool;
use crate::errors::Result;

/// Tracks the assigment of an author's logs to documents and records their schema.
///
/// This serves as an indexing layer on top of the lower-level bamboo entries. The node updates
/// this data according to what it sees in the newly incoming entries.
#[derive(FromRow, Debug)]
pub struct Log {
    /// Public key of the author.
    author: Author,

    /// Log id used for this document.
    log_id: LogId,

    /// Hash that identifies the document this log is for.
    document: Hash,

    /// Schema hash used by author.
    schema: Hash,
}

impl Log {
    /// Register any new log_id for a document.
    ///
    /// The database will reject duplicate entries.
    pub async fn insert(
        pool: &Pool,
        author: &Author,
        document: &Hash,
        schema: &Hash,
        log_id: &LogId,
    ) -> Result<bool> {
        let rows_affected = query(
            "
            INSERT INTO
                logs (author, log_id, document, schema)
            VALUES
                ($1, $2, $3, $4)
            ",
        )
        .bind(author)
        .bind(log_id)
        .bind(document)
        .bind(schema)
        .execute(pool)
        .await?
        .rows_affected();

        Ok(rows_affected == 1)
    }

    /// Determines the next unused log_id of an author.
    pub async fn next_log_id(pool: &Pool, author: &Author) -> Result<LogId> {
        // Get all log ids from this author
        let log_ids: Vec<LogId> = query_as::<_, LogId>(
            "
            SELECT
                log_id
            FROM
                logs
            WHERE
                author = $1
            ORDER BY
                log_id ASC
            ",
        )
        .bind(author)
        .fetch_all(pool)
        .await?;

        // Find next unused schema log_id by comparing the sequence of known log ids with an
        // sequence of subsequent log ids until we find a gap.
        let mut next_log_id = LogId::default();

        for log_id in log_ids.iter() {
<<<<<<< HEAD
            // Success! Found unused log id
=======
>>>>>>> ac979109
            if next_log_id != *log_id {
                break;
            }

            // Otherwise, try next possible log id
            next_log_id = next_log_id.next().unwrap();
        }

        Ok(next_log_id)
    }

    /// Returns the registered log_id for a document.
    ///
    /// Operations are separated in different logs per document and author. This method checks if a log
    /// has already been registered for a document and returns its id.
    pub async fn get(pool: &Pool, author: &Author, document: &Hash) -> Result<Option<LogId>> {
        let result = query_as::<_, LogId>(
            "
            SELECT
                log_id
            FROM
                logs
            WHERE
                author = $1
                AND document = $2
            ",
        )
        .bind(author)
        .bind(document)
        .fetch_optional(pool)
        .await?;

        Ok(result)
    }

    /// Returns registered or possible log id for a document.
    ///
    /// If no log has been previously registered for this document it automatically returns the
    /// next unused log_id.
    pub async fn find_document_log_id(
        pool: &Pool,
        author: &Author,
        document: Option<&Hash>,
    ) -> Result<LogId> {
        // Determine log_id for this document
        let document_log_id = match document {
            Some(doc) => Log::get(pool, author, doc).await?,
            None => None,
        };

        // Use result or find next possible log_id automatically
        let log_id = match document_log_id {
            Some(value) => value,
            None => Log::next_log_id(pool, author).await?,
        };

        Ok(log_id)
    }

    /// Returns the registered log id for any entry.
    ///
    /// Every entry is part of a document and, through that, associated with a specific log id
    /// of its author. This method returns that log id by looking up the log that the instance's
    /// last operation was stored in.
<<<<<<< HEAD
    pub async fn get_log_id_by_entry(pool: &Pool, instance: &Hash) -> Result<Option<LogId>> {
=======
    pub async fn get_log_id_by_instance(pool: &Pool, instance: &Hash) -> Result<Option<LogId>> {
>>>>>>> ac979109
        let result = query_as::<_, LogId>(
            "
            SELECT
                entries.log_id
            FROM
                entries
            WHERE
                entries.entry_hash = $1
            ",
        )
        .bind(instance)
        .fetch_optional(pool)
        .await?;

        Ok(result)
    }
}

#[cfg(test)]
mod tests {
    use std::convert::TryFrom;

    use p2panda_rs::entry::{sign_and_encode, Entry, LogId, SeqNum};
    use p2panda_rs::hash::Hash;
    use p2panda_rs::identity::{Author, KeyPair};
<<<<<<< HEAD
    use p2panda_rs::message::{Message, MessageEncoded, MessageFields, MessageValue};
=======
    use p2panda_rs::operation::{Operation, OperationEncoded, OperationFields, OperationValue};
    use std::convert::TryFrom;

    use super::Log;
>>>>>>> ac979109

    use crate::{
        db::models::Entry as dbEntry,
        test_helpers::{initialize_db, random_entry_hash},
    };

    use super::Log;

    const TEST_AUTHOR: &str = "58223678ab378f1b07d1d8c789e6da01d16a06b1a4d17cc10119a0109181156c";

    #[async_std::test]
    async fn initial_log_id() {
        let pool = initialize_db().await;

        let author = Author::new(TEST_AUTHOR).unwrap();

        let log_id = Log::find_document_log_id(&pool, &author, None)
            .await
            .unwrap();

        assert_eq!(log_id, LogId::new(1));
    }

    #[async_std::test]
    async fn prevent_duplicate_log_ids() {
        let pool = initialize_db().await;

        let author = Author::new(TEST_AUTHOR).unwrap();
        let document = Hash::new(&random_entry_hash()).unwrap();
        let schema = Hash::new(&random_entry_hash()).unwrap();

        assert!(
            Log::insert(&pool, &author, &document, &schema, &LogId::new(1))
                .await
                .is_ok()
        );

        assert!(
            Log::insert(&pool, &author, &document, &schema, &LogId::new(1))
                .await
                .is_err()
        );
    }

    #[async_std::test]
    async fn instance_log_id() {
        let pool = initialize_db().await;

        // Create an instance
        // TODO: use p2panda-rs test utils once available
        let key_pair = KeyPair::new();
        let author = Author::try_from(key_pair.public_key().clone()).unwrap();
        let log_id = LogId::new(1);
        let schema = Hash::new_from_bytes(vec![1, 2, 3]).unwrap();
        let seq_num = SeqNum::new(1).unwrap();
        let mut fields = OperationFields::new();
        fields
            .add("test", OperationValue::Text("Hello".to_owned()))
            .unwrap();
        let operation = Operation::new_create(schema.clone(), fields).unwrap();
        let operation_encoded = OperationEncoded::try_from(&operation).unwrap();
        let entry = Entry::new(&log_id, Some(&operation), None, None, &seq_num).unwrap();
        let entry_encoded = sign_and_encode(&entry, &key_pair).unwrap();

        // Expect no log id when instance not in database
        assert_eq!(
            Log::get_log_id_by_entry(&pool, &entry_encoded.hash())
                .await
                .unwrap(),
            None
        );

        // Store instance in db
        assert!(dbEntry::insert(
            &pool,
            &author,
            &entry_encoded,
            &entry_encoded.hash(),
            &log_id,
            &operation_encoded,
            &operation_encoded.hash(),
            &seq_num
        )
        .await
        .is_ok());

        // Expect to find a log id for the instance
        assert_eq!(
            Log::get_log_id_by_entry(&pool, &entry_encoded.hash())
                .await
                .unwrap(),
            Some(log_id)
        );
    }

    #[async_std::test]
    async fn log_ids() {
        let pool = initialize_db().await;

        // Mock author
        let author = Author::new(TEST_AUTHOR).unwrap();

        // Mock schema
        let schema = Hash::new(&random_entry_hash()).unwrap();

        // Mock four different document hashes
        let document_first = Hash::new(&random_entry_hash()).unwrap();
        let document_second = Hash::new(&random_entry_hash()).unwrap();
        let document_third = Hash::new(&random_entry_hash()).unwrap();
        let document_system = Hash::new(&random_entry_hash()).unwrap();

        // Register two log ids at the beginning
<<<<<<< HEAD
        Log::insert(&pool, &author, &document_system, &schema, &LogId::new(2))
=======
        Log::insert(&pool, &author, &document_system, &schema, &LogId::new(1))
>>>>>>> ac979109
            .await
            .unwrap();
        Log::insert(&pool, &author, &document_first, &schema, &LogId::new(3))
            .await
            .unwrap();

<<<<<<< HEAD
        // Find next free log id and register it
        let log_id = Log::next_log_id(&pool, &author).await.unwrap();
        assert_eq!(log_id, LogId::new(1));
=======
        // Find next free user log id and register it
        let log_id = Log::next_user_schema_log_id(&pool, &author).await.unwrap();
        assert_eq!(log_id, LogId::new(2));
>>>>>>> ac979109
        Log::insert(&pool, &author, &document_second, &schema, &log_id)
            .await
            .unwrap();

<<<<<<< HEAD
        // Find next free log id and register it
        let log_id = Log::next_log_id(&pool, &author).await.unwrap();
=======
        // Find next free user log id and register it
        let log_id = Log::next_user_schema_log_id(&pool, &author).await.unwrap();
>>>>>>> ac979109
        assert_eq!(log_id, LogId::new(4));
        Log::insert(&pool, &author, &document_third, &schema, &log_id)
            .await
            .unwrap();

<<<<<<< HEAD
        // Find next free log id
        let log_id = Log::next_log_id(&pool, &author).await.unwrap();
=======
        // Find next free user log id
        let log_id = Log::next_user_schema_log_id(&pool, &author).await.unwrap();
>>>>>>> ac979109
        assert_eq!(log_id, LogId::new(5));
    }
}<|MERGE_RESOLUTION|>--- conflicted
+++ resolved
@@ -81,10 +81,7 @@
         let mut next_log_id = LogId::default();
 
         for log_id in log_ids.iter() {
-<<<<<<< HEAD
             // Success! Found unused log id
-=======
->>>>>>> ac979109
             if next_log_id != *log_id {
                 break;
             }
@@ -149,11 +146,7 @@
     /// Every entry is part of a document and, through that, associated with a specific log id
     /// of its author. This method returns that log id by looking up the log that the instance's
     /// last operation was stored in.
-<<<<<<< HEAD
     pub async fn get_log_id_by_entry(pool: &Pool, instance: &Hash) -> Result<Option<LogId>> {
-=======
-    pub async fn get_log_id_by_instance(pool: &Pool, instance: &Hash) -> Result<Option<LogId>> {
->>>>>>> ac979109
         let result = query_as::<_, LogId>(
             "
             SELECT
@@ -179,14 +172,7 @@
     use p2panda_rs::entry::{sign_and_encode, Entry, LogId, SeqNum};
     use p2panda_rs::hash::Hash;
     use p2panda_rs::identity::{Author, KeyPair};
-<<<<<<< HEAD
-    use p2panda_rs::message::{Message, MessageEncoded, MessageFields, MessageValue};
-=======
     use p2panda_rs::operation::{Operation, OperationEncoded, OperationFields, OperationValue};
-    use std::convert::TryFrom;
-
-    use super::Log;
->>>>>>> ac979109
 
     use crate::{
         db::models::Entry as dbEntry,
@@ -299,49 +285,29 @@
         let document_system = Hash::new(&random_entry_hash()).unwrap();
 
         // Register two log ids at the beginning
-<<<<<<< HEAD
-        Log::insert(&pool, &author, &document_system, &schema, &LogId::new(2))
-=======
         Log::insert(&pool, &author, &document_system, &schema, &LogId::new(1))
->>>>>>> ac979109
             .await
             .unwrap();
         Log::insert(&pool, &author, &document_first, &schema, &LogId::new(3))
             .await
             .unwrap();
 
-<<<<<<< HEAD
         // Find next free log id and register it
         let log_id = Log::next_log_id(&pool, &author).await.unwrap();
-        assert_eq!(log_id, LogId::new(1));
-=======
-        // Find next free user log id and register it
-        let log_id = Log::next_user_schema_log_id(&pool, &author).await.unwrap();
         assert_eq!(log_id, LogId::new(2));
->>>>>>> ac979109
         Log::insert(&pool, &author, &document_second, &schema, &log_id)
             .await
             .unwrap();
 
-<<<<<<< HEAD
         // Find next free log id and register it
         let log_id = Log::next_log_id(&pool, &author).await.unwrap();
-=======
-        // Find next free user log id and register it
-        let log_id = Log::next_user_schema_log_id(&pool, &author).await.unwrap();
->>>>>>> ac979109
         assert_eq!(log_id, LogId::new(4));
         Log::insert(&pool, &author, &document_third, &schema, &log_id)
             .await
             .unwrap();
 
-<<<<<<< HEAD
         // Find next free log id
         let log_id = Log::next_log_id(&pool, &author).await.unwrap();
-=======
-        // Find next free user log id
-        let log_id = Log::next_user_schema_log_id(&pool, &author).await.unwrap();
->>>>>>> ac979109
         assert_eq!(log_id, LogId::new(5));
     }
 }