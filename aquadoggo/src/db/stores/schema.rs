--- conflicted
+++ resolved
@@ -165,33 +165,6 @@
 
     #[rstest]
     #[case::valid_schema_and_fields(
-<<<<<<< HEAD
-        "venue_name = { type: \"str\", value: tstr, }\ncreate-fields = { venue_name }\nupdate-fields = { + ( venue_name ) }",
-        operation_fields(vec![("name", OperationValue::Text("venue_name".to_string())), ("type", FieldType::String.into())]),
-        operation_fields(vec![("name", OperationValue::Text("venue".to_string())), ("description", OperationValue::Text("My venue".to_string()))]))]
-    #[should_panic(expected = "missing field \"name\"")]
-    #[case::fields_missing_name_field(
-        "",
-        operation_fields(vec![("type", FieldType::String.into())]),
-        operation_fields(vec![("name", OperationValue::Text("venue".to_string())), ("description", OperationValue::Text("My venue".to_string()))]))]
-    #[should_panic(expected = "missing field \"type\"")]
-    #[case::fields_missing_type_field(
-        "",
-        operation_fields(vec![("name", OperationValue::Text("venue_name".to_string()))]),
-        operation_fields(vec![("name", OperationValue::Text("venue".to_string())), ("description", OperationValue::Text("My venue".to_string()))]))]
-    #[should_panic(expected = "missing field \"name\"")]
-    #[case::schema_missing_name_field(
-        "",
-        operation_fields(vec![("name", OperationValue::Text("venue_name".to_string())), ("type", FieldType::String.into())]),
-        operation_fields(vec![("description", OperationValue::Text("My venue".to_string()))]))]
-    #[should_panic(expected = "missing field \"description\"")]
-    #[case::schema_missing_name_description(
-        "",
-        operation_fields(vec![("name", OperationValue::Text("venue_name".to_string())), ("type", FieldType::String.into())]),
-        operation_fields(vec![("name", OperationValue::Text("venue".to_string()))]))]
-    #[tokio::test]
-    async fn get_schema(
-=======
         r#"venue_name = { type: "str", value: tstr, }
         create-fields = { venue_name }
         update-fields = { + ( venue_name ) }"#,
@@ -205,7 +178,6 @@
         ])
     )]
     fn get_schema(
->>>>>>> a1e59737
         #[case] cddl_str: &str,
         #[case] schema_field_definition: OperationFields,
         #[case] schema_definition: OperationFields,
@@ -236,17 +208,6 @@
     }
 
     #[rstest]
-<<<<<<< HEAD
-    #[case::works(
-        operation_fields(vec![("name", OperationValue::Text("venue_name".to_string())), ("type", FieldType::String.into())]),
-        operation_fields(vec![("name", OperationValue::Text("venue".to_string())), ("description", OperationValue::Text("My venue".to_string()))]))]
-    #[should_panic(expected = "invalid fields found for this schema")]
-    #[case::does_not_work(
-        operation_fields(vec![("name", OperationValue::Text("venue_name".to_string()))]),
-        operation_fields(vec![("name", OperationValue::Text("venue".to_string())), ("description", OperationValue::Text("My venue".to_string()))]))]
-    #[tokio::test]
-    async fn get_all_schema(
-=======
     #[case::fields_missing_name_field("missing field \"name\"",
         operation_fields(vec![
                          ("type", FieldType::String.into())
@@ -285,7 +246,6 @@
     )]
     fn get_schema_errors(
         #[case] err_str: &str,
->>>>>>> a1e59737
         #[case] schema_field_definition: OperationFields,
         #[case] schema_definition: OperationFields,
         key_pair: KeyPair,
